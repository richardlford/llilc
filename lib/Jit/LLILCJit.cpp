--- conflicted
+++ resolved
@@ -237,16 +237,11 @@
 
   // Construct the jitting layers.
   EEMemoryManager MM(&Context);
-<<<<<<< HEAD
-  LoadLayerT Loader;
-  ReserveUnwindSpaceLayerT UnwindReserver(&Loader, &MM);
-  CompileLayerT Compiler(UnwindReserver, orc::SimpleCompiler(*TM));
-=======
   ObjectLoadListener Listener(&Context);
   orc::ObjectLinkingLayer<decltype(Listener)> Loader(Listener);
-  orc::IRCompileLayer<decltype(Loader)> Compiler(Loader,
-                                                 orc::SimpleCompiler(*TM));
->>>>>>> 88e8529e
+  ReserveUnwindSpaceLayer<decltype(Loader)> UnwindReserver(&Loader, &MM);
+  orc::IRCompileLayer<decltype(UnwindReserver)> Compiler(
+      UnwindReserver, orc::SimpleCompiler(*TM));
 
   // Now jit the method.
   CorJitResult Result = CORJIT_INTERNALERROR;
