//===---- lib/Reader/readerir.cpp -------------------------------*- C++ -*-===//
//
// LLILC
//
// Copyright (c) Microsoft. All rights reserved.
// Licensed under the MIT license.
// See LICENSE file in the project root for full license information.
//
//===----------------------------------------------------------------------===//
///
/// \file
/// \brief Convert from MSIL bytecode to LLVM IR.
///
//===----------------------------------------------------------------------===//

#include "earlyincludes.h"
#include "readerir.h"
#include "GcInfo.h"
#include "imeta.h"
#include "newvstate.h"
#include "llvm/ADT/Triple.h"
#include "llvm/IR/DebugLoc.h"
#include "llvm/IR/InlineAsm.h"
#include "llvm/IR/Intrinsics.h"
#include "llvm/Support/Debug.h"          // for dbgs()
#include "llvm/Support/Format.h"         // for format()
#include "llvm/Support/raw_ostream.h"    // for errs()
#include "llvm/Support/ConvertUTF.h"     // for ConvertUTF16toUTF8
#include "llvm/Transforms/Utils/Local.h" // for removeUnreachableBlocks
#include "llvm/IR/DebugInfo.h"
#include "llvm/IR/DebugInfoMetadata.h"
#include <cstdlib>
#include <new>

using namespace llvm;

#pragma region READER STACK MODEL

//===----------------------------------------------------------------------===//
//
// MSIL Reader Stack
//
//===----------------------------------------------------------------------===//

GenStack::GenStack(uint32_t MaxStack, ReaderBase *Rdr) {
  Reader = Rdr;
  Stack.reserve(MaxStack);
}

void GenStack::push(IRNode *NewVal) {
  ASSERT(NewVal != nullptr);
  ASSERT(GenIR::isValidStackType(NewVal));
  Stack.push_back(NewVal);
}

IRNode *GenStack::pop() {
  ASSERTM(size() > 0, "stack underflow");
  if (size() == 0) {
    LLILCJit::fatal(CORJIT_BADCODE);
  }

  IRNode *Result = Stack.back();
  Stack.pop_back();

  return Result;
}

void GenStack::assertEmpty() { ASSERT(empty()); }

#if !defined(NODEBUG)
void GenStack::print() {
  dbgs() << "{GenStack dump, Top first, size = " << size() << '\n';
  int32_t I = 0;
  for (auto N : *this) {
    dbgs() << "[" << I++ << "]: ";
    Reader->dbPrintIRNode(N);
  }
  dbgs() << "}\n";
}
#endif

ReaderStack *GenStack::copy() {
  GenStack *Copy;

  void *Buffer = Reader->getTempMemory(sizeof(GenStack));
  Copy = new (Buffer) GenStack(Stack.capacity() + 1, Reader);
  for (auto Value : *this) {
    Copy->push(Value);
  }
  return Copy;
}

ReaderStack *GenIR::createStack() {
  uint32_t MaxStack =
      std::min(MethodInfo->maxStack, std::min(100U, MethodInfo->ILCodeSize));
  void *Buffer = getTempMemory(sizeof(GenStack));
  // extra 16 should reduce frequency of reallocation when inlining / jmp
  return new (Buffer) GenStack(MaxStack + 16, this);
}

#pragma endregion

#pragma region EH REGION BUILDER

//===----------------------------------------------------------------------===//
//
// MSIL Reader EH Region Builder
//
//===----------------------------------------------------------------------===//

struct EHRegion {
public:
  EHRegion *Parent;
  EHRegionList *Children;
  uint32_t StartMsilOffset;
  uint32_t EndMsilOffset;
  llvm::LandingPadInst *HandlerLandingPad;
  union {
    llvm::SwitchInst *EndFinallySwitch; // Only used for Finally regions
    mdToken CatchClassToken;            // Only used for Catch regions
    EHRegion *HandlerRegion;            // Only used for Filter regions
    llvm::Function *FilterFunction;     // Only used for Filter-Handler regions
  };
  ReaderBaseNS::RegionKind Kind;
};

struct EHRegionList {
public:
  EHRegion *Region;
  EHRegionList *NextRegionList;
};

EHRegion *GenIR::rgnAllocateRegion() {
  // TODO: Using ProcMemory here.
  // Do we really want these Region objects to persist?
  return (EHRegion *)getProcMemory(sizeof(EHRegion));
}

EHRegionList *GenIR::rgnAllocateRegionList() {
  // TODO: Using ProcMemory here.
  // Do we really want these Region objects to persist?
  return (EHRegionList *)getProcMemory(sizeof(EHRegionList));
}

EHRegionList *rgnListGetNext(EHRegionList *RegionList) {
  return RegionList->NextRegionList;
}

void rgnListSetNext(EHRegionList *RegionList, EHRegionList *Next) {
  RegionList->NextRegionList = Next;
}

EHRegion *rgnListGetRgn(EHRegionList *RegionList) { return RegionList->Region; }

void rgnListSetRgn(EHRegionList *RegionList, EHRegion *Region) {
  RegionList->Region = Region;
}

ReaderBaseNS::RegionKind rgnGetRegionType(EHRegion *Region) {
  return Region->Kind;
}

void rgnSetRegionType(EHRegion *Region, ReaderBaseNS::RegionKind Type) {
  Region->Kind = Type;
}

uint32_t rgnGetStartMSILOffset(EHRegion *Region) {
  return Region->StartMsilOffset;
}

void rgnSetStartMSILOffset(EHRegion *Region, uint32_t Offset) {
  Region->StartMsilOffset = Offset;
}

uint32_t rgnGetEndMSILOffset(EHRegion *Region) { return Region->EndMsilOffset; }

void rgnSetEndMSILOffset(EHRegion *Region, uint32_t Offset) {
  Region->EndMsilOffset = Offset;
}

IRNode *rgnGetHead(EHRegion *Region) { return nullptr; }

void rgnSetHead(EHRegion *Region, IRNode *Head) { return; }

IRNode *rgnGetLast(EHRegion *Region) { return nullptr; }

void rgnSetLast(EHRegion *Region, IRNode *Last) { return; }

bool rgnGetIsLive(EHRegion *Region) { return false; }

void rgnSetIsLive(EHRegion *Region, bool Live) { return; }

void rgnSetParent(EHRegion *Region, EHRegion *Parent) {
  Region->Parent = Parent;
}

EHRegion *rgnGetParent(EHRegion *Region) { return Region->Parent; }

bool rgnIsOutsideParent(EHRegion *Region) {
  switch (Region->Kind) {
  case ReaderBaseNS::RegionKind::RGN_Fault:
  case ReaderBaseNS::RegionKind::RGN_Finally:
  case ReaderBaseNS::RegionKind::RGN_Filter:
  case ReaderBaseNS::RegionKind::RGN_MExcept:
  case ReaderBaseNS::RegionKind::RGN_MCatch:
    return true;
  default:
    return false;
  }
}

void rgnSetChildList(EHRegion *Region, EHRegionList *Children) {
  Region->Children = Children;
}
EHRegionList *rgnGetChildList(EHRegion *Region) { return Region->Children; }

bool rgnGetHasNonLocalFlow(EHRegion *Region) { return false; }
void rgnSetHasNonLocalFlow(EHRegion *Region, bool NonLocalFlow) { return; }
IRNode *rgnGetEndOfClauses(EHRegion *Region) { return nullptr; }
void rgnSetEndOfClauses(EHRegion *Region, IRNode *Node) { return; }
IRNode *rgnGetTryBodyEnd(EHRegion *Region) { return nullptr; }
void rgnSetTryBodyEnd(EHRegion *Region, IRNode *Node) { return; }
ReaderBaseNS::TryKind rgnGetTryType(EHRegion *Region) {
  return ReaderBaseNS::TryKind::TRY_None;
}
void rgnSetTryType(EHRegion *Region, ReaderBaseNS::TryKind Type) { return; }
int rgnGetTryCanonicalExitOffset(EHRegion *TryRegion) { return 0; }
void rgnSetTryCanonicalExitOffset(EHRegion *TryRegion, int32_t Offset) {
  return;
}
EHRegion *rgnGetExceptFilterRegion(EHRegion *Region) { return nullptr; }
void rgnSetExceptFilterRegion(EHRegion *Region, EHRegion *FilterRegion) {
  return;
}
EHRegion *rgnGetExceptTryRegion(EHRegion *Region) { return nullptr; }
void rgnSetExceptTryRegion(EHRegion *Region, EHRegion *TryRegion) { return; }
bool rgnGetExceptUsesExCode(EHRegion *Region) { return false; }
void rgnSetExceptUsesExCode(EHRegion *Region, bool UsesExceptionCode) {
  return;
}
EHRegion *rgnGetFilterTryRegion(EHRegion *Region) { return nullptr; }
void rgnSetFilterTryRegion(EHRegion *Region, EHRegion *TryRegion) { return; }
EHRegion *rgnGetFilterHandlerRegion(EHRegion *Region) {
  return Region->HandlerRegion;
}
void rgnSetFilterHandlerRegion(EHRegion *Region, EHRegion *Handler) {
  Region->HandlerRegion = Handler;
}
EHRegion *rgnGetFinallyTryRegion(EHRegion *FinallyRegion) { return nullptr; }
void rgnSetFinallyTryRegion(EHRegion *FinallyRegion, EHRegion *TryRegion) {
  return;
}
bool rgnGetFinallyEndIsReachable(EHRegion *FinallyRegion) { return false; }
void rgnSetFinallyEndIsReachable(EHRegion *FinallyRegion, bool IsReachable) {
  return;
}
EHRegion *rgnGetFaultTryRegion(EHRegion *FaultRegion) { return nullptr; }
void rgnSetFaultTryRegion(EHRegion *FaultRegion, EHRegion *TryRegion) {
  return;
}
EHRegion *rgnGetCatchTryRegion(EHRegion *CatchRegion) { return nullptr; }
void rgnSetCatchTryRegion(EHRegion *CatchRegion, EHRegion *TryRegion) {
  return;
}
mdToken rgnGetCatchClassToken(EHRegion *CatchRegion) {
  return CatchRegion->CatchClassToken;
}
void rgnSetCatchClassToken(EHRegion *CatchRegion, mdToken Token) {
  CatchRegion->CatchClassToken = Token;
}

#pragma endregion

#pragma region MEMORY ALLOCATION

//===----------------------------------------------------------------------===//
//
// MSIL Reader memory allocation helpers
//
//===----------------------------------------------------------------------===//

// Get memory that will be freed at end of reader

void *GenIR::getTempMemory(size_t NumBytes) { return calloc(1, NumBytes); }

// Get memory that will persist after the reader
void *GenIR::getProcMemory(size_t NumBytes) { return calloc(1, NumBytes); }

#pragma endregion

#pragma region READER PASSES

//===----------------------------------------------------------------------===//
//
// MSIL Reader Passes
//
//===----------------------------------------------------------------------===//

static Argument *functionArgAt(Function *F, uint32_t I) {
  Function::arg_iterator Args = F->arg_begin();
  for (; I > 0; I--) {
    ++Args;
  }
  return Args;
}

void GenIR::readerPrePass(uint8_t *Buffer, uint32_t NumBytes) {
  Triple PT(Triple::normalize(LLVM_DEFAULT_TARGET_TRIPLE));
  if (PT.isArch16Bit()) {
    TargetPointerSizeInBits = 16;
  } else if (PT.isArch32Bit()) {
    TargetPointerSizeInBits = 32;
  } else if (PT.isArch64Bit()) {
    TargetPointerSizeInBits = 64;
  } else {
    ASSERTNR(UNREACHED);
  }

  const uint32_t JitFlags = JitContext->Flags;

  if (JitContext->Options->DoInsertStatepoints) {
    createSafepointPoll();
  }

  CORINFO_METHOD_HANDLE MethodHandle = JitContext->MethodInfo->ftn;

  // Capture low-level info about the return type for use in Return.
  CORINFO_SIG_INFO Sig;
  getMethodSig(MethodHandle, &Sig);

  if (Sig.retType == CORINFO_TYPE_REFANY) {
    throw NotYetImplementedException("Return refany");
  }

  bool HasSecretParameter = (JitFlags & CORJIT_FLG_PUBLISH_SECRET_PARAM) != 0;

  uint32_t NumLocals = 0;
  initMethodInfo(HasSecretParameter, MethodSignature, NumLocals);

  new (&ABIMethodSig)
      ABIMethodSignature(MethodSignature, *this, *JitContext->TheABIInfo);
  RootFunction = ABIMethodSig.createFunction(*this, *JitContext->CurrentModule);

  llvm::LLVMContext &LLVMContext = *JitContext->LLVMContext;
  EntryBlock = BasicBlock::Create(LLVMContext, "entry", RootFunction);

  LLVMBuilder = new IRBuilder<>(LLVMContext);

  DBuilder = new DIBuilder(*JitContext->CurrentModule);
  LLILCDebugInfo.TheCU = DBuilder->createCompileUnit(dwarf::DW_LANG_C_plus_plus,
                                                     RootFunction->getName().str(),
                                                     ".", "LLILCJit", 0, "", 0);

  LLVMBuilder->SetInsertPoint(EntryBlock);

  // Note numArgs may exceed the IL argument count when there
  // are hidden args like the varargs cookie or type descriptor.
  uint32_t NumArgs = MethodSignature.getArgumentTypes().size();
  ASSERT(NumArgs >= JitContext->MethodInfo->args.totalILArgs());

  Arguments.resize(NumArgs);
  LocalVars.resize(NumLocals);
  LocalVarCorTypes.resize(NumLocals);
  KeepGenericContextAlive = false;
  NeedsSecurityObject = false;
  DoneBuildingFlowGraph = false;
  UnreachableContinuationBlock = nullptr;
  // Personality function is created on-demand.
  PersonalityFunction = nullptr;

  // Setup function for emiting debug locations
  DIFile *Unit = DBuilder->createFile(LLILCDebugInfo.TheCU->getFilename(),
                                      LLILCDebugInfo.TheCU->getDirectory());
  bool IsOptimized = (JitContext->Flags & CORJIT_FLG_DEBUG_CODE) == 0;
  DIScope *FContext = Unit;
  unsigned LineNo = 0;
  unsigned ScopeLine = ICorDebugInfo::PROLOG;
  bool IsDefinition = true;
  DISubprogram *SP = DBuilder->createFunction(
      FContext, Function->getName(), StringRef(), Unit, LineNo,
      createFunctionType(Function, Unit), Function->hasInternalLinkage(),
      IsDefinition, ScopeLine, DINode::FlagPrototyped, IsOptimized, Function);

  LLILCDebugInfo.FunctionScope = SP;

  initParamsAndAutos(MethodSignature);

  // Add storage for the indirect result, if any.
  const ABIArgInfo &ResultInfo = ABIMethodSig.getResultInfo();
  bool HasIndirectResult = ResultInfo.getKind() == ABIArgInfo::Indirect;
  int32_t IndirectResultIndex = -1;
  if (HasIndirectResult) {
    IndirectResultIndex = ResultInfo.getIndex();
    IndirectResult = getReadonlyParameter(IndirectResultIndex);
  } else {
    IndirectResult = nullptr;
  }

  // Take note of the current insertion point in case we need
  // to add more allocas later.
  if (EntryBlock->empty()) {
    TempInsertionPoint = nullptr;
  } else {
    TempInsertionPoint = &EntryBlock->back();
  }

  // Home the method arguments.
  Function::arg_iterator ArgI = RootFunction->arg_begin();
  Function::arg_iterator ArgE = RootFunction->arg_end();
  for (uint32_t I = 0, J = 0; ArgI != ArgE; ++I, ++ArgI) {
    if (IndirectResultIndex >= 0 && I == IndirectResultIndex) {
      // Indirect results aren't homed.
      continue;
    }

    const ABIArgInfo ArgInfo = ABIMethodSig.getArgumentInfo(J);
    if (ArgInfo.getKind() == ABIArgInfo::Indirect) {
      // Indirect arguments aren't homed.
    } else {
      Value *Arg = ArgI;
      Value *Home = Arguments[J];
      Type *HomeType = Home->getType()->getPointerElementType();
      Arg = ABISignature::coerce(*this, HomeType, Arg);
      const bool IsVolatile = false;
      storeAtAddressNoBarrierNonNull((IRNode *)Home, (IRNode *)Arg, HomeType,
                                     IsVolatile);
    }

    J++;
  }

  zeroInitLocals();

  // Check for special cases where the Jit needs to do extra work.
  const uint32_t MethodFlags = getCurrentMethodAttribs();

  // Check for synchronized method. If a method is synchronized the JIT is
  // required to insert a helper call to MONITOR_ENTER before we start the user
  // code. A similar call to MONITOR_EXIT will be placed at the return site.
  // TODO: when we start catching exceptions we should create a try/fault for
  // the entire method so that we can exit the monitor on unhandled exceptions.
  MethodSyncHandle = nullptr;
  SyncFlag = nullptr;
  if (MethodFlags & CORINFO_FLG_SYNCH) {
    MethodSyncHandle = rdrGetCritSect();
    Type *SyncFlagType = Type::getInt8Ty(LLVMContext);

    // Create address taken local SyncFlag. This will be passed by address to
    // MONITOR_ENTER and MONITOR_EXIT. MONITOR_ENTER will set SyncFlag once lock
    // has been obtained, MONITOR_EXIT only releases lock if SyncFlag is set.
    SyncFlag = createTemporary(SyncFlagType, "SyncFlag");
    Constant *ZeroConst = Constant::getNullValue(SyncFlagType);
    LLVMBuilder->CreateStore(ZeroConst, SyncFlag);

    const bool IsEnter = true;
    callMonitorHelper(IsEnter);
  }

  if ((JitFlags & CORJIT_FLG_DEBUG_CODE) && !(JitFlags & CORJIT_FLG_IL_STUB)) {
    // Get the handle from the EE.
    bool IsIndirect = false;
    void *DebugHandle =
        getJustMyCodeHandle(getCurrentMethodHandle(), &IsIndirect);

    // If the handle is non-null, insert the hook.
    if (DebugHandle != nullptr) {
      const bool IsCallTarget = false;
      IRNode *JustMyCodeFlagAddress =
          handleToIRNode(mdtJMCHandle, DebugHandle, DebugHandle, IsIndirect,
                         IsIndirect, IsIndirect, IsCallTarget);
      const bool IsVolatile = false;
      const bool IsReadOnly = false;
      IRNode *JustMyCodeFlag =
          loadIndirNonNull(ReaderBaseNS::LdindI4, JustMyCodeFlagAddress,
                           Reader_AlignNatural, IsVolatile, IsReadOnly);
      Value *Condition = LLVMBuilder->CreateIsNotNull(JustMyCodeFlag, "JMC");
      IRNode *Zero = loadConstantI4(0);
      Type *Void = Type::getVoidTy(*JitContext->LLVMContext);
      const bool MayThrow = false;
      const bool CallReturns = true;
      genConditionalHelperCall(
          Condition, CorInfoHelpFunc::CORINFO_HELP_DBG_IS_JUST_MY_CODE,
          MayThrow, Void, JustMyCodeFlag, Zero, CallReturns, "JustMyCodeHook");
    }
  }

<<<<<<< HEAD
  // Setup function for emiting debug locations
  DIFile *Unit = DBuilder->createFile(LLILCDebugInfo.TheCU->getFilename(),
                                      LLILCDebugInfo.TheCU->getDirectory());
  bool IsOptimized = (JitContext->Flags & CORJIT_FLG_DEBUG_CODE) == 0;
  DIScope *FContext = Unit;
  unsigned LineNo = 0;
  unsigned ScopeLine = ICorDebugInfo::PROLOG;
  bool IsDefinition = true;
  DISubprogram *SP = DBuilder->createFunction(
      FContext, RootFunction->getName(), StringRef(), Unit, LineNo,
      createFunctionType(RootFunction, Unit),
      RootFunction->hasInternalLinkage(), IsDefinition, ScopeLine,
      DINode::FlagPrototyped, IsOptimized, RootFunction);

  LLILCDebugInfo.FunctionScope = SP;

=======
>>>>>>> f2a11b87
  // TODO: Insert class initialization check if necessary
  CorInfoInitClassResult InitResult =
      initClass(nullptr, getCurrentMethodHandle(), getCurrentContext());
  const bool InitClass = InitResult & CORINFO_INITCLASS_USE_HELPER;
  if (InitClass) {
    insertClassConstructor();
  }

  // Split the entry block at this point. The continuation will
  // be the first block to hold the IR for MSIL opcodes and will be
  // the target for MSIL offset 0 branches (and tail recursive calls).

  FlowGraphNode *CurrentFlowGraphNode =
      (FlowGraphNode *)LLVMBuilder->GetInsertBlock();
  Instruction *CurrentInstruction = LLVMBuilder->GetInsertPoint();
  IRNode *CurrentIRNode = (IRNode *)CurrentInstruction;
  FirstMSILBlock = fgSplitBlock(CurrentFlowGraphNode, CurrentIRNode);
}

void GenIR::readerMiddlePass() { return; }

void GenIR::readerPostVisit() {
  // If the generic context must be kept live, make it so.
  if (KeepGenericContextAlive) {
    insertIRToKeepGenericContextAlive();
  }

  // If the method needs a security object, set one up.
  if (NeedsSecurityObject) {
    insertIRForSecurityObject();
  }

  // Now that we have the full set of escaping frame locations, emit the
  // call to @llvm.localescape
  emitLocalEscapeIfNeeded();

  for (Function &F : JitContext->CurrentModule->functions()) {
    if (F.isDeclaration()) {
      continue;
    }
    if (HasUnmanagedCallFrame) {
      // If there is an unmanaged call in the root or in any filter, set the
      // attributes on the root and all filters.
      setAttributesForUnmanagedCallFrame(&F);
    }
    if (&F == RootFunction) {
      continue;
    }
    // Found a filter function.  Its body (except for the entry block) was
    // generated inline in the root function; move those blocks to the outlined
    // function now.
    BasicBlock *FilterEntry = &F.getEntryBlock();
    EHRegion *FilterRegion = fgNodeGetRegion((FlowGraphNode *)FilterEntry);
    assert(FilterRegion->Kind == ReaderBaseNS::RegionKind::RGN_Filter);
    BasicBlock *NextFilterBlock = FilterEntry->getSingleSuccessor();
    assert(NextFilterBlock != nullptr);
    BasicBlock *PreviousBlock = FilterEntry;
    while (fgNodeGetRegion((FlowGraphNode *)NextFilterBlock) == FilterRegion) {
      BasicBlock *MovingBlock = NextFilterBlock;
      NextFilterBlock = MovingBlock->getNextNode();
      MovingBlock->moveAfter(PreviousBlock);
      PreviousBlock = MovingBlock;
    }
  }
}

void GenIR::readerPostPass(bool IsImportOnly) {
  if (JitContext->Options->DoInsertStatepoints) {

    // Precise GC using statepoints cannot handle aggregates that contain
    // managed pointers yet. So, check if this function deals with such values
    // and fail early. (Issue #33)

    for (const Argument &Arg : RootFunction->args()) {
      if (isManagedAggregateType(Arg.getType())) {
        throw NotYetImplementedException(
            "NYI: Precice GC for Managed-Aggregate values");
      }
    }

    for (const Function &F : JitContext->CurrentModule->functions()) {
      for (const BasicBlock &BB : F) {
        for (const Instruction &Instr : BB) {
          if (isManagedAggregateType(Instr.getType())) {
            throw NotYetImplementedException(
                "NYI: Precice GC for Managed-Aggregate values");
          }

          if (isa<AllocaInst>(Instr)) {
            AllocaInst *Alloca = (AllocaInst *)(&Instr);
            Type *AllocatedType = Alloca->getAllocatedType();

            if (isManagedAggregateType(AllocatedType)) {
              throw NotYetImplementedException(
                  "NYI: Precice GC for Managed-Aggregate values");
            }
          }
        }
      }
    }
  }

  // Cleanup the memory we've been using.
  DBuilder->finalize();
  delete LLVMBuilder;
}

int32_t GenIR::escapeLocal(Value *FrameAddress) {
  // Check if this address has already been escaped and return the existing
  // index if so.  The values in the memo map are offset by 1 because 0 is a
  // valid index for an escaped address but operator[] will create an entry
  // with value 0 if the key is not found.
  int32_t &IndexPlusOne = LocalEscapes[FrameAddress];
  if (IndexPlusOne != 0) {
    return IndexPlusOne - 1;
  }

  // Record escaped addresses in a vector on the GenIR object so we can emit
  // a call to @llvm.localescape later.
  LocalEscapeArgs.push_back(FrameAddress);

  // Record and return the index.
  IndexPlusOne = LocalEscapeArgs.size();
  return IndexPlusOne - 1;
}

void GenIR::emitLocalEscapeIfNeeded() {
  if (LocalEscapeArgs.empty()) {
    return;
  }

  // Emit the localescape call just after the allocas for temps.
  IRBuilder<>::InsertPoint SavedInsertPoint = LLVMBuilder->saveIP();
  if (TempInsertionPoint == nullptr) {
    LLVMBuilder->SetInsertPoint(&RootFunction->getEntryBlock());
  } else {
    BasicBlock *InsertBlock = TempInsertionPoint->getParent();
    if (TempInsertionPoint == &InsertBlock->back()) {
      LLVMBuilder->SetInsertPoint(InsertBlock);
    } else {
      LLVMBuilder->SetInsertPoint(TempInsertionPoint->getNextNode());
    }
  }
  Value *LocalEscape = Intrinsic::getDeclaration(JitContext->CurrentModule,
                                                 Intrinsic::localescape);
  LLVMBuilder->CreateCall(LocalEscape, LocalEscapeArgs);
  LLVMBuilder->restoreIP(SavedInsertPoint);
}

void GenIR::insertIRToKeepGenericContextAlive() {
  Value *ContextLocalAddress = nullptr;
  CorInfoOptions Options = JitContext->MethodInfo->options;

  if (Options & CORINFO_GENERICS_CTXT_FROM_THIS) {
    // The this argument might be modified in the method body, so
    // make a copy of the incoming this in a scratch local.
    ASSERT(MethodSignature.hasThis());
    Value *This = thisObj();
    Instruction *ScratchLocalAlloca = createTemporary(This->getType());
    // Put the store just after the newly added alloca.
    IRBuilder<>::InsertPoint SavedInsertPoint = LLVMBuilder->saveIP();
    LLVMBuilder->SetInsertPoint(ScratchLocalAlloca->getNextNode());
    makeStoreNonNull(This, ScratchLocalAlloca, false);
    LLVMBuilder->restoreIP(SavedInsertPoint);
    // The scratch local's address is the saved context address.
    ContextLocalAddress = ScratchLocalAlloca;
  } else {
    // We know the type arg is unmodified so we can use its initial
    // spilled value location for reporting.
    ASSERT(Options & (CORINFO_GENERICS_CTXT_FROM_METHODDESC |
                      CORINFO_GENERICS_CTXT_FROM_METHODTABLE));
    ASSERT(MethodSignature.hasTypeArg());
    ContextLocalAddress = Arguments[MethodSignature.getTypeArgIndex()];
  }

  escapeLocal(ContextLocalAddress);

  // This method now requires a frame pointer.
  // TargetMachine *TM = JitContext->TM;
  // TM->Options.NoFramePointerElim = true;

  // TODO: we must convey the offset of this local to the runtime
  // via the GC encoding.
  // https://github.com/dotnet/llilc/issues/766

  if (JitContext->Options->DoInsertStatepoints) {
    throw NotYetImplementedException("NYI: Generic Context reporting");
  }
}

void GenIR::insertIRForSecurityObject() {
  IRBuilder<>::InsertPoint SavedInsertPoint = LLVMBuilder->saveIP();
  Type *Ty = getManagedPointerType(Type::getInt8Ty(*JitContext->LLVMContext));
  Instruction *SecurityObjectAddress = createTemporary(Ty, "SecurityObject");

  // Zero out the security object.
  LLVMBuilder->SetInsertPoint(SecurityObjectAddress->getNextNode());
  IRNode *NullValue = loadNull();
  const bool IsVolatile = true;
  makeStoreNonNull(NullValue, SecurityObjectAddress, IsVolatile);

  // Call the helper, passing the method handle and the security object.
  bool IsIndirect = false;
  CORINFO_METHOD_HANDLE MethodHandle = getCurrentMethodHandle();
  CORINFO_METHOD_HANDLE EmbeddedHandle =
      embedMethodHandle(MethodHandle, &IsIndirect);
  const bool IsRelocatable = true;
  const bool IsCallTarget = false;
  IRNode *MethodNode = handleToIRNode(getMethodDefFromMethod(MethodHandle),
                                      EmbeddedHandle, MethodHandle, IsIndirect,
                                      IsIndirect, IsRelocatable, IsCallTarget);
  CorInfoHelpFunc SecurityHelper =
      JitContext->JitInfo->getSecurityPrologHelper(MethodHandle);
  const bool MayThrow = true;
  callHelper(SecurityHelper, MayThrow, nullptr, MethodNode,
             (IRNode *)SecurityObjectAddress);

  LLVMBuilder->restoreIP(SavedInsertPoint);

  // TODO: if passing the security object's address to the helper is not enough
  // to keep it live throughout the method, find another way to ensure this.

  // TODO: we must convey the offset of the security object to the runtime
  // via the GC encoding.
  // https://github.com/dotnet/llilc/issues/767

  if (JitContext->Options->DoInsertStatepoints) {
    throw NotYetImplementedException("NYI: Security Object Reporting");
  }
}

void GenIR::callMonitorHelper(bool IsEnter) {
  CorInfoHelpFunc HelperId;
  const uint32_t MethodFlags = getCurrentMethodAttribs();
  if (MethodFlags & CORINFO_FLG_STATIC) {
    HelperId =
        IsEnter ? CORINFO_HELP_MON_ENTER_STATIC : CORINFO_HELP_MON_EXIT_STATIC;
  } else {
    HelperId = IsEnter ? CORINFO_HELP_MON_ENTER : CORINFO_HELP_MON_EXIT;
  }
  const bool MayThrow = false;
  callHelperImpl(HelperId, MayThrow, Type::getVoidTy(*JitContext->LLVMContext),
                 MethodSyncHandle, (IRNode *)SyncFlag);
}

void GenIR::insertIRForUnmanagedCallFrame() {
  // There's nothing more to do if we've already inserted the necessary IR.
  if (UnmanagedCallFrame != nullptr) {
    assert(ThreadPointer != nullptr);
    return;
  }

  const struct CORINFO_EE_INFO::InlinedCallFrameInfo &CallFrameInfo =
      JitContext->EEInfo.inlinedCallFrameInfo;
  LLVMContext &LLVMContext = *JitContext->LLVMContext;
  Type *Int8Ty = Type::getInt8Ty(LLVMContext);
  Type *Int32Ty = Type::getInt32Ty(LLVMContext);
  Type *Int8PtrTy = getUnmanagedPointerType(Int8Ty);
  IRBuilder<>::InsertPoint SavedInsertPoint = LLVMBuilder->saveIP();

  // Mark this function as requiring a frame pointer and as using GC.
<<<<<<< HEAD
  HasUnmanagedCallFrame = true;
=======
  Function->addFnAttr("no-frame-pointer-elim", "true");

  assert(GCInfo::isGCFunction(*Function));
>>>>>>> f2a11b87

  // The call frame data structure is modeled as an opaque blob of bytes.
  Type *CallFrameTy = ArrayType::get(Int8Ty, CallFrameInfo.size);
  Instruction *CallFrameAddress =
      createTemporary(CallFrameTy, "InlinedCallFrame");

  Type *ThreadPointerTy = getUnmanagedPointerType(ArrayType::get(Int8Ty, 0));
  Instruction *ThreadPointerAddress =
      createTemporary(ThreadPointerTy, "ThreadPointer");

  // Intialize the call frame
  LLVMBuilder->SetInsertPoint(ThreadPointerAddress->getNextNode());

  // Argument 0: &InlinedCallFrame[CallFrameInfo.offsetOfFrameVptr]
  Value *FrameVPtrIndices[] = {
      ConstantInt::get(Int32Ty, 0),
      ConstantInt::get(Int32Ty, CallFrameInfo.offsetOfFrameVptr)};
  Value *FrameVPtrAddress =
      LLVMBuilder->CreateInBoundsGEP(CallFrameAddress, FrameVPtrIndices);

  // Argument 1: the secret parameter, if any
  Value *SecretParam = nullptr;
  if (MethodSignature.hasSecretParameter()) {
    SecretParam = (Value *)secretParam();
  } else {
    SecretParam = Constant::getNullValue(Int8PtrTy);
  }

  // Call CORINFO_HELP_INIT_PINVOKE_FRAME
  const bool MayThrow = false;
  Value *ThreadPointerValue =
      callHelperImpl(CORINFO_HELP_INIT_PINVOKE_FRAME, MayThrow, ThreadPointerTy,
                     (IRNode *)FrameVPtrAddress, (IRNode *)SecretParam)
          .getInstruction();
  LLVMBuilder->CreateStore(ThreadPointerValue, ThreadPointerAddress);

  // Store the stack and frame pointers
  Type *RegType = Type::getIntNTy(LLVMContext, TargetPointerSizeInBits);
  Type *ReadRegisterTypes[] = {RegType};
  llvm::Function *ReadRegister = Intrinsic::getDeclaration(
      JitContext->CurrentModule, Intrinsic::read_register, ReadRegisterTypes);

  Value *CallSiteSPIndices[] = {
      ConstantInt::get(Int32Ty, 0),
      ConstantInt::get(Int32Ty, CallFrameInfo.offsetOfCallSiteSP)};
  Value *CallSiteSPAddress =
      LLVMBuilder->CreateInBoundsGEP(CallFrameAddress, CallSiteSPIndices);
  CallSiteSPAddress = LLVMBuilder->CreatePointerCast(
      CallSiteSPAddress, getUnmanagedPointerType(RegType));
  MDString *SPName = MDString::get(LLVMContext, "rsp");
  Metadata *SPNameNodeMDs[]{SPName};
  MDNode *SPNameNode = MDNode::get(LLVMContext, SPNameNodeMDs);
  Value *SPNameValue = MetadataAsValue::get(LLVMContext, SPNameNode);
  Value *SPValue = LLVMBuilder->CreateCall(ReadRegister, SPNameValue);
  LLVMBuilder->CreateStore(SPValue, CallSiteSPAddress);

  Value *CalleeSavedFPIndices[] = {
      ConstantInt::get(Int32Ty, 0),
      ConstantInt::get(Int32Ty, CallFrameInfo.offsetOfCalleeSavedFP)};
  Value *CalleeSavedFPAddress =
      LLVMBuilder->CreateInBoundsGEP(CallFrameAddress, CalleeSavedFPIndices);
  CalleeSavedFPAddress = LLVMBuilder->CreatePointerCast(
      CalleeSavedFPAddress, getUnmanagedPointerType(RegType));
  MDString *FPName = MDString::get(LLVMContext, "rbp");
  Metadata *FPNameNodeMDs[]{FPName};
  MDNode *FPNameNode = MDNode::get(LLVMContext, FPNameNodeMDs);
  Value *FPNameValue = MetadataAsValue::get(LLVMContext, FPNameNode);
  Value *FPValue = LLVMBuilder->CreateCall(ReadRegister, FPNameValue);
  LLVMBuilder->CreateStore(FPValue, CalleeSavedFPAddress);

  LLVMBuilder->restoreIP(SavedInsertPoint);

  UnmanagedCallFrame = CallFrameAddress;
  ThreadPointer = ThreadPointerAddress;
}

void GenIR::setAttributesForUnmanagedCallFrame(Function *F) {
  // Mark this function as requiring a frame pointer and as using GC.
  F->addFnAttr("no-frame-pointer-elim", "true");
  F->setGC("coreclr");
}

#pragma endregion

#pragma region UTILITIES

//===----------------------------------------------------------------------===//
//
// MSIL Reader Utilities
//
//===----------------------------------------------------------------------===//

void GenIR::createSym(uint32_t Num, bool IsAuto, CorInfoType CorType,
                      CORINFO_CLASS_HANDLE Class, bool IsPinned,
                      ReaderSpecialSymbolType SymType) {

  // Give the symbol a plausible name.
  //
  // The user names for args and locals are stored in the PDB,
  // not in the metadata, so we can't directly access it via the jit interface.
  const char *SymName = IsAuto ? "loc" : "arg";
  bool UseNumber = false;
  uint32_t Number = Num;

  switch (SymType) {
  case ReaderSpecialSymbolType::Reader_ThisPtr:
    ASSERT(MethodSignature.hasThis());
    SymName = "this";
    break;

  case ReaderSpecialSymbolType::Reader_InstParam:
    ASSERT(MethodSignature.hasTypeArg());
    SymName = "$TypeArg";
    break;

  case ReaderSpecialSymbolType::Reader_VarArgsToken:
    ASSERT(MethodSignature.isVarArg());
    SymName = "$VarargsToken";
    break;

  case ReaderSpecialSymbolType::Reader_SecretParam:
    ASSERT(MethodSignature.hasSecretParameter());
    SymName = "$SecretParam";
    break;

  default:
    UseNumber = true;
    if (!IsAuto) {
      Number = MethodSignature.getILArgForArgIndex(Num);
    }
    break;
  }

  Type *LLVMType = this->getType(CorType, Class);
  if (!IsAuto) {
    const ABIArgInfo &Info = ABIMethodSig.getArgumentInfo(Num);
    if (Info.getKind() == ABIArgInfo::Indirect) {
      Arguments[Num] = functionArgAt(RootFunction, Info.getIndex());
      return;
    }
  }

  AllocaInst *AllocaInst = LLVMBuilder->CreateAlloca(
      LLVMType, nullptr,
      UseNumber ? Twine(SymName) + Twine(Number) : Twine(SymName));

  DIFile *Unit = DBuilder->createFile(LLILCDebugInfo.TheCU->getFilename(),
                                      LLILCDebugInfo.TheCU->getDirectory());

  DIType *DebugType = convertType(LLVMType);
  bool AlwaysPreserve = false;
  unsigned Flags = 0;

  std::string Name =
      (UseNumber ? Twine(SymName) + Twine(Number) : Twine(SymName)).str();

  if (IsAuto) {
    auto *DebugVar =
        DBuilder->createAutoVariable(LLILCDebugInfo.FunctionScope, Name, Unit,
                                     0, DebugType, AlwaysPreserve, Flags);
    auto DL = llvm::DebugLoc::get(0, 0, LLILCDebugInfo.FunctionScope);
    DBuilder->insertDeclare(AllocaInst, DebugVar, DBuilder->createExpression(),
                            DL, LLVMBuilder->GetInsertBlock());

    LocalVars[Num] = AllocaInst;
    LocalVarCorTypes[Num] = CorType;
  } else {
    unsigned ArgNo = Num + 1;

    auto *DebugVar = DBuilder->createParameterVariable(
        LLILCDebugInfo.FunctionScope, Name, ArgNo, Unit, 0, DebugType,
        AlwaysPreserve, Flags);
    auto DL = llvm::DebugLoc::get(0, 0, LLILCDebugInfo.FunctionScope);
    DBuilder->insertDeclare(AllocaInst, DebugVar, DBuilder->createExpression(),
                            DL, LLVMBuilder->GetInsertBlock());
    Arguments[Num] = AllocaInst;
  }
}

void GenIR::zeroInitLocals() {
  bool InitAllLocals = isZeroInitLocals();
  for (const auto &LocalVar : LocalVars) {
    Type *LocalTy = LocalVar->getType()->getPointerElementType();
    if (InitAllLocals || isManagedType(LocalTy)) {
      // TODO: if InitAllLocals is false we only have to zero initialize
      // GC pointers and GC pointer fields on structs. For now we are zero
      // initalizing all fields in structs that have gc fields.
      // TODO: We should try to lay out GC pointers contiguously on the stack
      // frame and use memset to initialize them.
      // TODO: We can avoid zero-initializing some gc pointers if we can
      // ensure that we are not reporting uninitialized GC pointers at gc-safe
      // points.
      StructType *StructTy = dyn_cast<StructType>(LocalTy);
      if (StructTy != nullptr) {
        const DataLayout *DataLayout =
            &JitContext->CurrentModule->getDataLayout();
        const StructLayout *TheStructLayout =
            DataLayout->getStructLayout(StructTy);
        zeroInitBlock(LocalVar, TheStructLayout->getSizeInBytes());
      } else {
        Constant *ZeroConst = Constant::getNullValue(LocalTy);
        LLVMBuilder->CreateStore(ZeroConst, LocalVar);
      }
    }
  }
}

void GenIR::zeroInitBlock(Value *Address, uint64_t Size) {
  bool IsSigned = false;
  ConstantInt *BlockSize = ConstantInt::get(
      *JitContext->LLVMContext, APInt(TargetPointerSizeInBits, Size, IsSigned));
  zeroInitBlock(Address, BlockSize);
}

void GenIR::zeroInitBlock(Value *Address, Value *Size) {
  // TODO: For small structs we may want to generate an integer StoreInst
  // instead of calling a helper.
  LLVMContext &LLVMContext = *JitContext->LLVMContext;
  const bool MayThrow = false;
  Type *VoidTy = Type::getVoidTy(LLVMContext);
  Value *ZeroByte = ConstantInt::get(LLVMContext, APInt(8, 0, true));
  callHelperImpl(CORINFO_HELP_MEMSET, MayThrow, VoidTy, (IRNode *)Address,
                 (IRNode *)ZeroByte, (IRNode *)Size);
}

void GenIR::copyStruct(Type *StructTy, Value *DestinationAddress,
                       Value *SourceAddress, bool IsVolatile,
                       ReaderAlignType Alignment) {
  // TODO: For small structs we may want to generate an integer StoreInst
  // instead of calling a helper.
  const DataLayout *DataLayout = &JitContext->CurrentModule->getDataLayout();
  const StructLayout *TheStructLayout =
      DataLayout->getStructLayout(cast<StructType>(StructTy));
  IRNode *StructSize =
      (IRNode *)ConstantInt::get(Type::getInt32Ty(*JitContext->LLVMContext),
                                 TheStructLayout->getSizeInBytes());
  cpBlk(StructSize, (IRNode *)SourceAddress, (IRNode *)DestinationAddress,
        Alignment, IsVolatile);
}

bool GenIR::doesValueRepresentStruct(Value *TheValue) {
  return StructPointers.count(TheValue) == 1;
}

void GenIR::setValueRepresentsStruct(Value *TheValue) {
  StructPointers.insert(TheValue);
}

// Return true if this IR node is a reference to the
// original this pointer passed to the method. Can
// conservatively return false.
bool GenIR::objIsThis(IRNode *Obj) { return false; }

// Create a new temporary with the indicated type.
Instruction *GenIR::createTemporary(Type *Ty, const Twine &Name) {
  // Put the alloca for this temporary into the entry block so
  // the temporary uses can appear anywhere.
  IRBuilder<>::InsertPoint IP = LLVMBuilder->saveIP();

  Instruction *InsertBefore = nullptr;
  BasicBlock *Block = nullptr;
  if (TempInsertionPoint == nullptr) {
    // There are no local, param or temp allocas in the entry block, so set
    // the insertion point to the first point in the block.
    InsertBefore = EntryBlock->getFirstInsertionPt();
    Block = EntryBlock;
  } else {
    // There are local, param or temp allocas. TempInsertionPoint refers to
    // the last of them. Set the insertion point to the next instruction since
    // the builder will insert new instructions before the insertion point.
    InsertBefore = TempInsertionPoint->getNextNode();
    Block = TempInsertionPoint->getParent();
  }

  if (InsertBefore == Block->end()) {
    LLVMBuilder->SetInsertPoint(Block);
  } else {
    LLVMBuilder->SetInsertPoint(InsertBefore);
  }

  AllocaInst *AllocaInst = LLVMBuilder->CreateAlloca(Ty, nullptr, Name);
  // Update the end of the alloca range.
  TempInsertionPoint = AllocaInst;
  LLVMBuilder->restoreIP(IP);

  return AllocaInst;
}

// Get the value of the unmodified this object.
IRNode *GenIR::thisObj() {
  ASSERT(MethodSignature.hasThis());
  uint32_t I = MethodSignature.getThisIndex();
  I = ABIMethodSig.getArgumentInfo(I).getIndex();
  return (IRNode *)getReadonlyParameter(I);
  ;
}

// Get the value of the secret parameter to an IL stub.
IRNode *GenIR::secretParam() {
  assert(MethodSignature.hasSecretParameter());
  assert(MethodSignature.getSecretParameterIndex() == 0);
  Function::arg_iterator Args = RootFunction->arg_begin();
  Argument *SecretParameter = Args;
  return (IRNode *)getReadonlyParameter(SecretParameter);
}

// Get the value of the varargs token (aka argList).
IRNode *GenIR::argList() {
  ASSERT(MethodSignature.isVarArg());
  uint32_t I = MethodSignature.getVarArgIndex();
  I = ABIMethodSig.getArgumentInfo(I).getIndex();
  return (IRNode *)getReadonlyParameter(I);
}

// Get the value of the instantiation parameter (aka type parameter).
IRNode *GenIR::instParam() {
  ASSERT(MethodSignature.hasTypeArg());
  uint32_t I = MethodSignature.getTypeArgIndex();
  I = ABIMethodSig.getArgumentInfo(I).getIndex();
  return (IRNode *)getReadonlyParameter(I);
}

// Convert ReaderAlignType to byte alighnment
uint32_t GenIR::convertReaderAlignment(ReaderAlignType ReaderAlignment) {
  uint32_t Result = (ReaderAlignment == Reader_AlignNatural)
                        ? TargetPointerSizeInBits / 8
                        : ReaderAlignment;
  return Result;
}

// Create the special @gc.safepoint_poll function
//
// This helper is required by the LLVM GC-Statepoint insertion phase.
// Statepoint lowering inlines the body of @gc.safepoint_poll function
// at function entry and at loop-back-edges.
//
// The current strategy is to use an unconditional call to the GCPoll helper.
// TODO: Inline calls to GCPoll helper when CORJIT_FLG_GCPOLL_INLINE is set.
//
// The following code is inserted into the module:
//
// define void @gc.safepoint_poll()
// {
// entry:
//   call void inttoptr(i64 <JIT_GCPoll> to void()*)()
//   ret void
// }

void GenIR::createSafepointPoll() {
  Module *M = JitContext->CurrentModule;
  llvm::LLVMContext *LLVMContext = JitContext->LLVMContext;

  Type *VoidType = Type::getVoidTy(*LLVMContext);
  FunctionType *VoidFnType = FunctionType::get(VoidType, false);

  llvm::Function *SafepointPoll = dyn_cast<llvm::Function>(
      M->getOrInsertFunction("gc.safepoint_poll", VoidFnType));

  assert(SafepointPoll->empty());

  // Safepoint Poll function itself is never expected to be called
  // at runtime, so we can save generating unwind information for it.
  //
  // PlaceSafepoints phase inlines the contents of @gc.SafepointPoll()
  // at all gc-polling locations.
  SafepointPoll->addFnAttr(Attribute::NoUnwind);

  BasicBlock *EntryBlock =
      BasicBlock::Create(*LLVMContext, "entry", SafepointPoll);

  IRNode *Address = getHelperCallAddress(CORINFO_HELP_POLL_GC);
  Value *Target =
      LLVMBuilder->CreateIntToPtr(Address, getUnmanagedPointerType(VoidFnType));

  CallInst::Create(Target, "", EntryBlock);
  ReturnInst::Create(*LLVMContext, EntryBlock);
}

bool GenIR::doTailCallOpt() { return JitContext->Options->DoTailCallOpt; }

// Set the Debug Location for the current instruction
void GenIR::setDebugLocation(uint32_t CurrOffset, bool IsCall) {
  assert(LLILCDebugInfo.FunctionScope != nullptr);

  DebugLoc Loc =
      DebugLoc::get(CurrOffset, IsCall, LLILCDebugInfo.FunctionScope);

  LLVMBuilder->SetCurrentDebugLocation(Loc);
}

llvm::DISubroutineType *GenIR::createFunctionType(llvm::Function *F,
                                                  DIFile *Unit) {
  SmallVector<Metadata *, 8> EltTys;
  // for each param, etc. convert the type to DIType and add it to the array.
  FunctionType *FunctionTy = F->getFunctionType();

  DIType *ReturnTy = convertType(RootFunction->getReturnType());
  EltTys.push_back(ReturnTy);
  auto ParamEnd = FunctionTy->param_end();

  for (auto ParamIterator = FunctionTy->param_begin();
       ParamIterator != ParamEnd; ParamIterator++) {
    Type *Ty = *ParamIterator;
    DIType *ParamTy = convertType(Ty);

    EltTys.push_back(ParamTy);
  }
  return DBuilder->createSubroutineType(Unit,
                                        DBuilder->getOrCreateTypeArray(EltTys));
}

llvm::DIType *GenIR::convertType(Type *Ty) {
  StringRef TyName;
  llvm::dwarf::TypeKind Encoding;

  if (Ty->isVoidTy()) {
    return nullptr;
  }
  if (Ty->isIntegerTy()) {
    Encoding = llvm::dwarf::DW_ATE_signed;
    unsigned BitWidth = Ty->getIntegerBitWidth();

    switch (BitWidth) {
    case 8:
      TyName = "char";
      Encoding = llvm::dwarf::DW_ATE_unsigned_char;
      break;
    case 16:
      TyName = "short";
      break;
    case 32:
      TyName = "int";
      break;
    case 64:
      TyName = "long int";
      break;
    case 128:
      TyName = "long long int";
      break;
    default:
      TyName = "int";
      break;
    }
    llvm::DIType *DbgTy =
        DBuilder->createBasicType(TyName, BitWidth, BitWidth, Encoding);
    return DbgTy;
  }
  if (Ty->isFloatingPointTy()) {
    Encoding = llvm::dwarf::DW_ATE_float;
    unsigned BitWidth = Ty->getPrimitiveSizeInBits();
    if (Ty->isHalfTy()) {
      TyName = "half";
    }
    if (Ty->isFloatTy()) {
      TyName = "float";
    }
    if (Ty->isDoubleTy()) {
      TyName = "double";
    }
    if (Ty->isX86_FP80Ty()) {
      TyName = "long double";
    }

    llvm::DIType *DbgTy =
        DBuilder->createBasicType(TyName, BitWidth, BitWidth, Encoding);
    return DbgTy;
  }

  if (Ty->isPointerTy()) {
    uint64_t Size = JitContext->TM->createDataLayout().getPointerTypeSize(Ty);
    uint64_t Align =
        JitContext->TM->createDataLayout().getPrefTypeAlignment(Ty);
    llvm::DIType *DbgTy = DBuilder->createPointerType(
        convertType(Ty->getPointerElementType()), Size, Align);

    return DbgTy;
  }

  // TODO: These are currently empty types to prevent LLVM from accessing a
  // nullptr. Since we do not care about the types for debugging with the CLR,
  // this is sufficient, however, eventually we may want to actually fill these
  // out

  if (Ty->isStructTy()) {
    DIFile *Unit = DBuilder->createFile(LLILCDebugInfo.TheCU->getFilename(),
                                        LLILCDebugInfo.TheCU->getDirectory());
    llvm::DIType *DbgTy =
        DBuilder->createStructType(LLILCDebugInfo.TheCU, "csharp_object", Unit,
                                   0, 0, 0, 0, nullptr, llvm::DINodeArray());

    return DbgTy;
  }

  if (Ty->isArrayTy()) {
    llvm::DIType *DbgTy = DBuilder->createArrayType(
        0, 0, convertType(Ty->getArrayElementType()), llvm::DINodeArray());

    return DbgTy;
  }

  if (Ty->isVectorTy()) {
    llvm::DIType *DbgTy = DBuilder->createVectorType(
        0, 0, convertType(Ty->getVectorElementType()), llvm::DINodeArray());

    return DbgTy;
  }

  // LabelTy and MetadataTy do not correspond to a DIType.
  // Need to implement X86_MMX and Function types here
  return nullptr;
}

bool GenIR::doSimdIntrinsicOpt() {
  return JitContext->Options->DoSIMDIntrinsic;
}

#pragma endregion

#pragma region DIAGNOSTICS

//===----------------------------------------------------------------------===//
//
// MSIL Reader Diagnostics
//
//===----------------------------------------------------------------------===//

// Notify client of alignment problem
void GenIR::verifyStaticAlignment(void *FieldAddress, CorInfoType CorType,
                                  uint32_t MinClassAlign) {
  bool AlignmentError;
  const char *TypeName;

  AlignmentError = false;

  switch (CorType) {
  case CORINFO_TYPE_DOUBLE:
    TypeName = "CORINFO_TYPE_DOUBLE";
    goto ALIGN_8;
  case CORINFO_TYPE_STRING:
    TypeName = "CORINFO_TYPE_STRING";
    goto ALIGN_8;
  case CORINFO_TYPE_PTR:
    TypeName = "CORINFO_TYPE_PTR";
    goto ALIGN_8;
  case CORINFO_TYPE_BYREF:
    TypeName = "CORINFO_TYPE_BYREF";
    goto ALIGN_8;

  case CORINFO_TYPE_REFANY:
    TypeName = "CORINFO_TYPE_REFANY";
    goto RESOLVE_ALIGNMENT_BY_SIZE;
  case CORINFO_TYPE_VALUECLASS:
    TypeName = "CORINFO_TYPE_VALUECLASS";
    goto RESOLVE_ALIGNMENT_BY_SIZE;

  RESOLVE_ALIGNMENT_BY_SIZE:

    switch (MinClassAlign) {
    case 1:
      goto ALIGN_1;
    case 2:
      goto ALIGN_2;
    case 4:
      goto ALIGN_4;
    case 8:
      goto ALIGN_8;
    default:
      ASSERTNR(UNREACHED);
      break;
    }

  case CORINFO_TYPE_CLASS:
    TypeName = "CORINFO_TYPE_CLASS";
    goto ALIGN_8;

  ALIGN_8:

    // Require 8-byte alignment
    AlignmentError = ((7 & (uintptr_t)FieldAddress) != 0);
    break;

  case CORINFO_TYPE_INT:
    TypeName = "CORINFO_TYPE_INT";
    goto ALIGN_4;
  case CORINFO_TYPE_UINT:
    TypeName = "CORINFO_TYPE_UINT";
    goto ALIGN_4;
  case CORINFO_TYPE_LONG:
    TypeName = "CORINFO_TYPE_LONG";
    goto ALIGN_8;
  case CORINFO_TYPE_NATIVEINT:
    TypeName = "CORINFO_TYPE_NATIVEINT";
    goto ALIGN_8;
  case CORINFO_TYPE_NATIVEUINT:
    TypeName = "CORINFO_TYPE_NATIVEUINT";
    goto ALIGN_8;
  case CORINFO_TYPE_ULONG:
    TypeName = "CORINFO_TYPE_ULONG";
    goto ALIGN_8;
  case CORINFO_TYPE_FLOAT:
    TypeName = "CORINFO_TYPE_FLOAT";
    goto ALIGN_4;

  ALIGN_4:

    // Require 4-byte alignment
    AlignmentError = ((3 & (uintptr_t)FieldAddress) != 0);
    break;

  case CORINFO_TYPE_SHORT:
    TypeName = "CORINFO_TYPE_SHORT";
    goto ALIGN_2;
  case CORINFO_TYPE_USHORT:
    TypeName = "CORINFO_TYPE_USHORT";
    goto ALIGN_2;
  case CORINFO_TYPE_CHAR: // unicode
    TypeName = "CORINFO_TYPE_CHAR";
    goto ALIGN_2;

  ALIGN_2:

    // Require 2-byte alignment
    AlignmentError = ((1 & (uintptr_t)FieldAddress) != 0);
    break;

  case CORINFO_TYPE_BOOL:
    TypeName = "CORINFO_TYPE_BOOL";
    goto ALIGN_1;
  case CORINFO_TYPE_BYTE:
    TypeName = "CORINFO_TYPE_BYTE";
    goto ALIGN_1;
  case CORINFO_TYPE_UBYTE:
    TypeName = "CORINFO_TYPE_UBYTE";
    goto ALIGN_1;

  ALIGN_1:
  default:
    // Require 1-byte alignment - no constraints.
    break;
  }

// TODO: the commented out parts depend on debug code
// which we haven't ported.
#if defined(_DEBUG)
  if (AlignmentError /*&& ifdb(DB_UNALIGNEDSTATICASSERT)*/) {
    /*dbgs() << format
    ("Warning - unaligned static field found at address, type:%s, "
    "value 0x%I64x\n", typeName, fieldAddress);
    if ((corInfoType == CORINFO_TYPE_VALUECLASS) ||
    (corInfoType == CORINFO_TYPE_REFANY)) {
    dbgs() << format("minClassAlign: %d\n", minClassAlign);
    }*/
    ASSERT(UNREACHED);
  }
#endif
}

// Fatal error, reader cannot continue.
void ReaderBase::fatal(int ErrNum) { LLILCJit::fatal(LLILCJIT_FATAL_ERROR); }

#pragma endregion

#pragma region TYPES

//===----------------------------------------------------------------------===//
//
// MSIL READER CLR and LLVM Type Support
//
//===----------------------------------------------------------------------===//

Type *
GenIR::getType(CorInfoType CorType, CORINFO_CLASS_HANDLE ClassHandle,
               bool GetAggregateFields,
               std::list<CORINFO_CLASS_HANDLE> *DeferredDetailAggregates) {
  LLVMContext &LLVMContext = *this->JitContext->LLVMContext;

  switch (CorType) {
  case CorInfoType::CORINFO_TYPE_UNDEF:
    return nullptr;

  case CorInfoType::CORINFO_TYPE_VOID:
    return Type::getVoidTy(LLVMContext);

  case CorInfoType::CORINFO_TYPE_BOOL:
  case CorInfoType::CORINFO_TYPE_BYTE:
  case CorInfoType::CORINFO_TYPE_UBYTE:
    return Type::getInt8Ty(LLVMContext);

  case CorInfoType::CORINFO_TYPE_SHORT:
  case CorInfoType::CORINFO_TYPE_USHORT:
  case CorInfoType::CORINFO_TYPE_CHAR:
    return Type::getInt16Ty(LLVMContext);

  case CorInfoType::CORINFO_TYPE_INT:
  case CorInfoType::CORINFO_TYPE_UINT:
    return Type::getInt32Ty(LLVMContext);

  case CorInfoType::CORINFO_TYPE_LONG:
  case CorInfoType::CORINFO_TYPE_ULONG:
    return Type::getInt64Ty(LLVMContext);

  case CorInfoType::CORINFO_TYPE_NATIVEINT:
  case CorInfoType::CORINFO_TYPE_NATIVEUINT:
    return Type::getIntNTy(LLVMContext, TargetPointerSizeInBits);

  case CorInfoType::CORINFO_TYPE_FLOAT:
    return Type::getFloatTy(LLVMContext);

  case CorInfoType::CORINFO_TYPE_DOUBLE:
    return Type::getDoubleTy(LLVMContext);

  case CorInfoType::CORINFO_TYPE_CLASS:
  case CorInfoType::CORINFO_TYPE_VALUECLASS:
  case CorInfoType::CORINFO_TYPE_REFANY: {
    ASSERT(ClassHandle != nullptr);
    return getClassType(ClassHandle, GetAggregateFields,
                        DeferredDetailAggregates);
  }

  case CorInfoType::CORINFO_TYPE_PTR:
  case CorInfoType::CORINFO_TYPE_BYREF: {
    ASSERT(ClassHandle != 0);
    bool IsPtr = (CorType == CorInfoType::CORINFO_TYPE_PTR);
    Type *ClassType = nullptr;
    CORINFO_CLASS_HANDLE ChildClassHandle = nullptr;
    CorInfoType ChildCorType = getChildType(ClassHandle, &ChildClassHandle);
    // LLVM does not allow void*, so use char* instead.
    if (ChildCorType == CORINFO_TYPE_VOID) {
      ASSERT(IsPtr);
      ClassType = getType(CORINFO_TYPE_CHAR, nullptr);
    } else if (ChildCorType == CORINFO_TYPE_UNDEF) {
      // Presumably a value class...?
      ClassType = getType(CORINFO_TYPE_VALUECLASS, ClassHandle,
                          GetAggregateFields, DeferredDetailAggregates);
    } else {
      ClassType = getType(ChildCorType, ChildClassHandle, GetAggregateFields,
                          DeferredDetailAggregates);
    }

    // Byrefs are reported as potential GC pointers.
    if (IsPtr) {
      return getUnmanagedPointerType(ClassType);
    } else {
      return getManagedPointerType(ClassType);
    }
  }

  case CorInfoType::CORINFO_TYPE_STRING: // Not used, should remove

  // CORINFO_TYPE_VAR is for a generic type variable.
  // Generic type variables only appear when the JIT is doing
  // verification (not NOT compilation) of generic code
  // for the EE, in which case we're running
  // the JIT in "import only" mode.

  case CorInfoType::CORINFO_TYPE_VAR:
  default:
    throw NotYetImplementedException("unexpected CorInfoType in GetType");
  }
}

Type *
GenIR::getClassType(CORINFO_CLASS_HANDLE ClassHandle, bool GetAggregateFields,
                    std::list<CORINFO_CLASS_HANDLE> *DeferredDetailAggregates) {
  if (doSimdIntrinsicOpt() &&
      JitContext->JitInfo->isInSIMDModule(ClassHandle)) {
    std::string ClassName =
        appendClassNameAsString(ClassHandle, true, false, false);
    if (ClassName.compare(0, 22, "System.Numerics.Vector") == 0 &&
        ClassName.length() == 23) {
      LLVMContext &LLVMContext = *JitContext->LLVMContext;
      Type *FloatTy = Type::getFloatTy(LLVMContext);

      switch (ClassName[22]) {
      case '2':
        return VectorType::get(FloatTy, 2);
      case '3':
        return VectorType::get(FloatTy, 3);
      case '4':
        return VectorType::get(FloatTy, 4);
      default:
        assert(UNREACHED);
      }
    }
  }
  Type *Result = nullptr;
  if (DeferredDetailAggregates == nullptr) {
    // Keep track of any aggregates that we deferred examining in detail, so we
    // can come back to them when this aggregate is filled in.
    std::list<CORINFO_CLASS_HANDLE> TheDeferredDetailAggregates;
    DeferredDetailAggregates = &TheDeferredDetailAggregates;

    if (!GetAggregateFields) {
      DeferredDetailAggregates->push_back(ClassHandle);
    }
    Result = getClassTypeWorker(ClassHandle, GetAggregateFields,
                                DeferredDetailAggregates);

    // Now that this aggregate's fields are filled in, go back
    // and fill in the details for those aggregates we deferred
    // handling earlier.
    std::list<CORINFO_CLASS_HANDLE>::iterator It =
        TheDeferredDetailAggregates.begin();
    while (It != TheDeferredDetailAggregates.end()) {
      CORINFO_CLASS_HANDLE DeferredClassHandle = *It;
      getClassTypeWorker(DeferredClassHandle, GetAggregateFields,
                         DeferredDetailAggregates);
      ++It;
    }
  } else {
    if (!GetAggregateFields) {
      DeferredDetailAggregates->push_back(ClassHandle);
    }
    Result = getClassTypeWorker(ClassHandle, GetAggregateFields,
                                DeferredDetailAggregates);
  }

  return Result;
}

std::string GenIR::appendClassNameAsString(CORINFO_CLASS_HANDLE Class,
                                           bool IncludeNamespace, bool FullInst,
                                           bool IncludeAssembly) {
  int NameSize = 0;
  NameSize = appendClassName(nullptr, &NameSize, Class, IncludeNamespace,
                             FullInst, IncludeAssembly);
  std::string ResultString;
  if (NameSize > 0) {
    // Add one for terminating null.
    int32_t BufferLength = NameSize + 1;
    int32_t BufferRemaining = BufferLength;
    char16_t *WideCharBuffer = new char16_t[BufferLength];
    char16_t *BufferPtrToChange = WideCharBuffer;
    appendClassName(&BufferPtrToChange, &BufferRemaining, Class,
                    IncludeNamespace, FullInst, IncludeAssembly);
    ASSERT(BufferRemaining == 1);

    // Note that this is a worst-case estimate.
    size_t UTF8Size = (NameSize * UNI_MAX_UTF8_BYTES_PER_CODE_POINT) + 1;
    UTF8 *ClassName = new UTF8[UTF8Size];
    UTF8 *UTF8Start = ClassName;
    const UTF16 *UTF16Start = (UTF16 *)WideCharBuffer;
    ConversionResult Result =
        ConvertUTF16toUTF8(&UTF16Start, &UTF16Start[NameSize + 1], &UTF8Start,
                           &UTF8Start[UTF8Size], strictConversion);
    if (Result == conversionOK) {
      ASSERT((size_t)(&WideCharBuffer[BufferLength] -
                      (const char16_t *)UTF16Start) == 0);
      ResultString = (char *)ClassName;
    }
    delete[] ClassName;
    delete[] WideCharBuffer;
  }
  return ResultString;
}

// Map this class handle into an LLVM type.
//
// Classes are modelled via LLVM structs. Fields in a class
// correspond to .Net fields. We make the LLVM layout
// match the EE's layout here by accounting for the vtable
// and any internal padding.
//
// Note there may be some inter-element padding that
// is not accounted for here (eg array of value classes).
// We also do not model things like the preheader so overall
// size is accurate only for value classes.
//
// If GetAggregateFields is false, then we won't fill in the
// field information for aggregates. This is used to avoid
// getting trapped in cycles in the type reference graph.
Type *GenIR::getClassTypeWorker(
    CORINFO_CLASS_HANDLE ClassHandle, bool GetAggregateFields,
    std::list<CORINFO_CLASS_HANDLE> *DeferredDetailClasses) {
  // Check if we've already created a type for this class handle.
  Type *ResultTy = nullptr;
  StructType *StructTy = nullptr;
  uint32_t ArrayRank = getArrayRank(ClassHandle);
  bool IsArray = ArrayRank > 0;
  bool IsVector = isSDArray(ClassHandle);
  CORINFO_CLASS_HANDLE ArrayElementHandle = nullptr;
  CorInfoType ArrayElementType = CorInfoType::CORINFO_TYPE_UNDEF;

  // Two different handles can identify the same array: the actual array handle
  // and the handle of its MethodTable. Because of that we have a separate map
  // for arrays with <element type, element handle, array rank> tuple as key.
  if (IsArray) {
    ArrayElementType = getChildType(ClassHandle, &ArrayElementHandle);
    auto MapElement = ArrayTypeMap->find(std::make_tuple(
        ArrayElementType, ArrayElementHandle, ArrayRank, IsVector));
    if (MapElement != ArrayTypeMap->end()) {
      ResultTy = MapElement->second;
    }
  } else {
    auto MapElement = ClassTypeMap->find(ClassHandle);
    if (MapElement != ClassTypeMap->end()) {
      ResultTy = MapElement->second;
    }
  }

  bool IsRefClass = !JitContext->JitInfo->isValueClass(ClassHandle);

  if (ResultTy != nullptr) {
    // See if we can just return this result.
    if (IsRefClass) {
      // ResultTy should be ptr-to struct.
      ASSERT(ResultTy->isPointerTy());
      Type *ReferentTy = cast<PointerType>(ResultTy)->getPointerElementType();
      ASSERT(ReferentTy->isStructTy());
      StructTy = cast<StructType>(ReferentTy);
    } else {
      // Value classes should be structs
      ASSERT(ResultTy->isStructTy());
      StructTy = cast<StructType>(ResultTy);
    }

    // If we need fields and don't have them yet, we
    // can't return the cached type without doing some
    // work to finish it off.
    if (!GetAggregateFields || !StructTy->isOpaque()) {
      return ResultTy;
    }
  }

  // Cache the context and data layout.
  LLVMContext &LLVMContext = *JitContext->LLVMContext;
  const DataLayout *DataLayout = &JitContext->CurrentModule->getDataLayout();

  // We need to fill in or create a new type for this class.
  if (StructTy == nullptr) {
    // Need to create one ... add it to the map now so it's
    // there if we make a recursive request.
    StructTy = StructType::create(LLVMContext);
    ResultTy =
        IsRefClass ? (Type *)getManagedPointerType(StructTy) : (Type *)StructTy;
    if (IsArray) {
      (*ArrayTypeMap)[std::make_tuple(ArrayElementType, ArrayElementHandle,
                                      ArrayRank, IsVector)] = ResultTy;
    } else {
      (*ClassTypeMap)[ClassHandle] = ResultTy;
      (*ReverseClassTypeMap)[ResultTy] = ClassHandle;
    }

    // Fetch the name of this type for use in dumps.

    // Note some constructed types like arrays may not have names.

    const bool IncludeNamespace = true;
    const bool FullInst = false;
    const bool IncludeAssembly = false;
    // We are using appendClassName instead of getClassName because
    // getClassName omits namespaces from some types (e.g., nested classes).
    // We may still get the same name for two different structs because
    // two classes with the same fully-qualified names may live in different
    // assemblies. In that case StructType->setName will append a unique suffix
    // to the conflicting name.
    std::string Name = appendClassNameAsString(ClassHandle, IncludeNamespace,
                                               FullInst, IncludeAssembly);
    if (Name.length()) {
      StructTy->setName(Name.c_str());
    }
  }

  // Bail out if we just want a placeholder for an aggregate.
  // We will fill in details later.
  if (!GetAggregateFields) {
    return ResultTy;
  }

  // We want to build up a description of the fields in
  // this type, including those from parent classes. We are
  // going to "inject" parent class fields into this type.
  // .Net only allows single inheritance so we know that
  // parent class's layout forms a prefix for this class's layout.
  //
  // Note getClassNumInstanceFields includes fields from
  // all ancestor classes. We'll need to subtract those out to figure
  // out how many fields this class uniquely contributes.
  const uint32_t NumFields = getClassNumInstanceFields(ClassHandle);
  std::vector<Type *> Fields;
  uint32_t ByteOffset = 0;
  uint32_t NumParentFields = 0;

  // Look for cases that require special handling.
  bool IsString = false;
  bool IsUnion = false;
  bool IsObject = false;
  bool IsTypedByref = false;
  CORINFO_CLASS_HANDLE ObjectClassHandle =
      getBuiltinClass(CorInfoClassId::CLASSID_SYSTEM_OBJECT);
  CORINFO_CLASS_HANDLE StringClassHandle =
      getBuiltinClass(CorInfoClassId::CLASSID_STRING);
  CORINFO_CLASS_HANDLE TypedByrefClassHandle =
      getBuiltinClass(CorInfoClassId::CLASSID_TYPED_BYREF);

  if (ClassHandle == ObjectClassHandle) {
    IsObject = true;
  } else if (ClassHandle == StringClassHandle) {
    IsString = true;
  } else if (ClassHandle == TypedByrefClassHandle) {
    IsTypedByref = true;
  } else {
    uint32_t ClassAttributes = getClassAttribs(ClassHandle);
    if ((ClassAttributes & CORINFO_FLG_ARRAY) != 0) {
      ASSERT(IsArray);
    }
    if ((ClassAttributes & CORINFO_FLG_OVERLAPPING_FIELDS) != 0) {
      IsUnion = true;
    }
  }

  // System.Object is a special case, it has no explicit
  // fields but we need to account for the vtable slot.
  if (IsObject) {
    ASSERT(NumFields == 0);
    ASSERT(IsRefClass);

    // Vtable is an array of pointer-sized things.
    Type *VtableSlotTy =
        Type::getIntNPtrTy(LLVMContext, TargetPointerSizeInBits);
    Type *VtableTy = ArrayType::get(VtableSlotTy, 0);
    Type *VtablePtrTy = VtableTy->getPointerTo();
    Fields.push_back(VtablePtrTy);
    ByteOffset += DataLayout->getTypeSizeInBits(VtablePtrTy) / 8;
  } else {
    // If we have a ref class, make sure the parent class
    // field information is filled in first.
    if (IsRefClass) {
      CORINFO_CLASS_HANDLE ParentClassHandle =
          JitContext->JitInfo->getParentType(ClassHandle);

      if (ParentClassHandle != nullptr) {
        // It's always ok to ask for the details of a parent type.
        const bool GetParentAggregateFields = true;
        Type *PointerToParentTy = getClassTypeWorker(
            ParentClassHandle, GetParentAggregateFields, DeferredDetailClasses);
        assert(StructTy->isOpaque());

        StructType *ParentTy =
            cast<StructType>(PointerToParentTy->getPointerElementType());

        // Add all the parent fields into the current struct.
        for (auto FieldIterator = ParentTy->subtype_begin();
             FieldIterator != ParentTy->subtype_end(); FieldIterator++) {
          Fields.push_back(*FieldIterator);
        }

        // Set number of parent fields and cumulative offset into this object.
        NumParentFields = getClassNumInstanceFields(ParentClassHandle);
        ByteOffset = DataLayout->getTypeSizeInBits(ParentTy) / 8;
      } else {
        NumParentFields = 0;
        ByteOffset = 0;
      }
    }

    // Determine how many fields are added at this level of derivation.
    ASSERT(NumFields >= NumParentFields);
    const uint32_t NumDerivedFields = NumFields - NumParentFields;

    // Add the fields (if any) contributed by this class.
    // We need to add them in increasing order of offset, but the EE
    // gives them to us in somewhat arbitrary order. So we have to sort.
    std::vector<std::pair<uint32_t, CORINFO_FIELD_HANDLE>> DerivedFields;

    for (uint32_t I = 0; I < NumDerivedFields; I++) {
      CORINFO_FIELD_HANDLE FieldHandle = getFieldInClass(ClassHandle, I);
      if (FieldHandle == nullptr) {
        // Likely a class that derives from System.__ComObject. See
        // LLILC issue #557. We'll just have to cope with an incomplete
        // picture of this type.
        assert(IsRefClass && "need to see all fields of value classes");
        break;
      }
      const uint32_t FieldOffset = getFieldOffset(FieldHandle);
      DerivedFields.push_back(std::make_pair(FieldOffset, FieldHandle));
    }

    // Putting offset first in the pair lets us use the
    // default comparator here.
    std::sort(DerivedFields.begin(), DerivedFields.end());

    // If we find overlapping fields, we'll stash them here so we can look
    // at them collectively.
    std::vector<std::pair<uint32_t, Type *>> OverlappingFields;

    // Now walk the fields in increasing offset order, adding
    // them and padding to the struct as we go.
    for (const auto &FieldPair : DerivedFields) {
      const uint32_t FieldOffset = FieldPair.first;
      CORINFO_FIELD_HANDLE FieldHandle = FieldPair.second;

      // Prepare to add this field to the collection.
      //
      // If this field is a ref class reference, we don't need the full
      // details on the referred-to class, and asking for the details here
      // causes trouble with certain recursive type graphs, for example:
      //
      // class A { B b; }
      // class B : extends A { int c; }
      //
      // We need to know the size of A before we can finish B. So we can't
      // ask for B's details while filling out A.
      CORINFO_CLASS_HANDLE FieldClassHandle;
      CorInfoType CorInfoType = getFieldType(FieldHandle, &FieldClassHandle);

      const bool GetAggregateFields = ((CorInfoType != CORINFO_TYPE_CLASS) &&
                                       (CorInfoType != CORINFO_TYPE_PTR) &&
                                       (CorInfoType != CORINFO_TYPE_BYREF));
      Type *FieldTy = getType(CorInfoType, FieldClassHandle, GetAggregateFields,
                              DeferredDetailClasses);
      // Double check that if the field is of struct type, we got its field
      // details.
      assert(!FieldTy->isStructTy() || !cast<StructType>(FieldTy)->isOpaque());

      // If we see an overlapping field, we need to handle it specially.
      if (FieldOffset < ByteOffset) {
        assert(IsUnion && "unexpected overlapping fields");
        // TypedByref and String get special treatement which we will skip
        // in processing overlaps.
        assert(!IsTypedByref && "No overlap expected in this type");
        assert(!IsString && "No overlap expected in this type");
        if (OverlappingFields.empty()) {
          // The previously processed field is also part of the overlap
          // set. Back it out of the main field collection and add it to the
          // overlap collection instead.
          Type *PreviousFieldTy = Fields.back();
          Fields.pop_back();
          uint32_t PreviousSize =
              DataLayout->getTypeSizeInBits(PreviousFieldTy) / 8;
          uint32_t PreviousOffset = ByteOffset - PreviousSize;
          addFieldsRecursively(OverlappingFields, PreviousOffset,
                               PreviousFieldTy);
        }

        // Add the current field to the overlap set.
        uint32_t FieldSize = DataLayout->getTypeSizeInBits(FieldTy) / 8;
        addFieldsRecursively(OverlappingFields, FieldOffset, FieldTy);

        // Determine new extent of the overlap region.
        ByteOffset = std::max(ByteOffset, FieldOffset + FieldSize);

        // Defer further processing until we find the end of the overlap
        // region.
        continue;
      }

      // This new field begins after any existing field. If we have an overlap
      // set in the works, we need to process it now.
      if (!OverlappingFields.empty()) {
        createOverlapFields(OverlappingFields, Fields);
        assert(OverlappingFields.empty());
      }

      // Account for padding by injecting a field.
      if (FieldOffset > ByteOffset) {
        const uint32_t PadSize = FieldOffset - ByteOffset;
        Type *PadTy = ArrayType::get(Type::getInt8Ty(LLVMContext), PadSize);
        Fields.push_back(PadTy);
        ByteOffset += DataLayout->getTypeSizeInBits(PadTy) / 8;
      }

      // We should be at the field offset now.
      ASSERT(FieldOffset == ByteOffset);

      // Validate or record this field's index in the map.
      auto FieldMapEntry = FieldIndexMap->find(FieldHandle);

      if (FieldMapEntry != FieldIndexMap->end()) {
        // We evidently can see the same field in different types
        // with shared generics. Just make sure they all agree
        // on the index.
        ASSERT(FieldMapEntry->second == Fields.size());
      } else {
        (*FieldIndexMap)[FieldHandle] = Fields.size();
      }

      // The first field of a typed byref is really GC (interior)
      // pointer. It's described in metadata as a pointer-sized integer.
      // Tweak it back...
      if (IsTypedByref && (FieldHandle == DerivedFields[0].second)) {
        FieldTy = getManagedPointerType(FieldTy);
      }

      // The last field of a string is really the start of an array
      // of characters. In LLVM we use a zero-sized array to
      // describe this.
      if (IsString &&
          (FieldHandle == DerivedFields[NumDerivedFields - 1].second)) {
        FieldTy = ArrayType::get(FieldTy, 0);
      }

      Fields.push_back(FieldTy);

      // Account for size of this field.
      ByteOffset += DataLayout->getTypeSizeInBits(FieldTy) / 8;
    }

    // If we have one final overlap set in the works, we need to process it now.
    if (!OverlappingFields.empty()) {
      createOverlapFields(OverlappingFields, Fields);
      assert(OverlappingFields.empty());
    }

    // If this is a value class, account for any additional end
    // padding that the runtime sees fit to add.
    //
    // We'd like to get the overall size right for
    // other types, but we have no way to check. So we'll have to
    // settle for having their fields at the right offsets.
    if (!IsRefClass) {
      const uint32_t EEClassSize = getClassSize(ClassHandle);
      ASSERT(EEClassSize >= ByteOffset);
      const uint32_t EndPadSize = EEClassSize - ByteOffset;

      if (EndPadSize > 0) {
        // We ought to be able to assert that the pad size
        // is not too large, but there are cases like
        // System.Reflection.MetadataEnumResult.<smallResult>e__FixedBuffer
        // where the runtime adds a lot more padding than one might
        // expect.
        Type *PadTy = ArrayType::get(Type::getInt8Ty(LLVMContext), EndPadSize);
        Fields.push_back(PadTy);
        ByteOffset += DataLayout->getTypeSizeInBits(PadTy) / 8;
      }
    }

    // If this is an array, there is an implicit length field
    // and an array of elements. Multidimensional arrays also
    // have lengths and lower bounds for each dimension.
    if (IsArray) {
      // Fill in the remaining fields.
      CORINFO_CLASS_HANDLE ArrayElementHandle = nullptr;
      CorInfoType ArrayElementCorTy =
          getChildType(ClassHandle, &ArrayElementHandle);
      const bool GetElementAggregateFields =
          ((ArrayElementCorTy != CORINFO_TYPE_CLASS) &&
           (ArrayElementCorTy != CORINFO_TYPE_PTR) &&
           (ArrayElementCorTy != CORINFO_TYPE_BYREF));
      Type *ElementTy =
          getType(ArrayElementCorTy, ArrayElementHandle,
                  GetElementAggregateFields, DeferredDetailClasses);

      ByteOffset += addArrayFields(Fields, IsVector, ArrayRank, ElementTy);

      // Verify that the offset we calculated matches the expected offset
      // for single-dimensional arrays of objects (note the last field is
      // size zero so ByteOffset is currently the offset of the array data).
      if (IsVector && (ArrayElementCorTy == CORINFO_TYPE_CLASS)) {
        ASSERTNR(ByteOffset == JitContext->EEInfo.offsetOfObjArrayData);
      }
    }
  }

  assert(StructTy->isOpaque());

  // Install the field list (even if empty) to complete the struct.
  // Since padding is explicit, this is an LLVM packed struct.
  StructTy->setBody(Fields, true /* isPacked */);

  // For value classes we can do further checking and validate
  // against the runtime's view of the class.
  //
  // Note the runtime only gives us size and gc info for value classes so
  // we can't do this more generally.
  if (!IsRefClass) {

    // Verify overall size matches up.
    const uint32_t EEClassSize = getClassSize(ClassHandle);
    ASSERT(EEClassSize == DataLayout->getTypeSizeInBits(StructTy) / 8);

    // Verify that the LLVM type contains the same information
    // as the GC field info from the runtime.
    const StructLayout *MainStructLayout =
        DataLayout->getStructLayout(StructTy);
    const uint32_t PointerSize = DataLayout->getPointerSize();

    // Walk through the type in pointer-sized jumps.
    for (uint32_t GCOffset = 0; GCOffset < EEClassSize;
         GCOffset += PointerSize) {
      const uint32_t FieldIndex =
          MainStructLayout->getElementContainingOffset(GCOffset);
      Type *FieldTy = StructTy->getStructElementType(FieldIndex);

      // If the field is a value class we need to dive in
      // to its fields and so on, until we reach a primitive type.
      if (FieldTy->isStructTy()) {

        // Prepare to loop through the nesting.
        const StructLayout *OuterStructLayout = MainStructLayout;
        uint32_t OuterOffset = GCOffset;
        uint32_t OuterIndex = FieldIndex;

        while (FieldTy->isStructTy()) {
          // Offset of the Inner class within the outer class
          const uint32_t InnerBaseOffset =
              OuterStructLayout->getElementOffset(OuterIndex);
          // Inner class should start at or before the outer offset
          ASSERT(InnerBaseOffset <= OuterOffset);
          // Determine target offset relative to this inner class.
          const uint32_t InnerOffset = OuterOffset - InnerBaseOffset;
          // Get the inner class layout
          StructType *InnerStructTy = cast<StructType>(FieldTy);
          const StructLayout *InnerStructLayout =
              DataLayout->getStructLayout(InnerStructTy);
          // Find the field at that target offset.
          const uint32_t InnerIndex =
              InnerStructLayout->getElementContainingOffset(InnerOffset);
          // Update for next iteration.
          FieldTy = InnerStructTy->getStructElementType(InnerIndex);
          OuterStructLayout = InnerStructLayout;
          OuterOffset = InnerOffset;
          OuterIndex = InnerIndex;
        }
      }

#ifndef NDEBUG
      // LLVM's type and the runtime must agree here.
      GCLayout *RuntimeGCInfo = getClassGCLayout(ClassHandle);
      const bool ExpectGCPointer =
          (RuntimeGCInfo != nullptr) &&
          (RuntimeGCInfo->GCPointers[GCOffset / PointerSize] !=
           CorInfoGCType::TYPE_GC_NONE);
      const bool IsGCPointer = isManagedPointerType(FieldTy);
      assert((ExpectGCPointer == IsGCPointer) &&
             "llvm type incorrectly describes location of gc references");
#endif
    }
  }

  // Return the struct or a pointer to it as requested.
  return ResultTy;
}

void GenIR::addFieldsRecursively(
    std::vector<std::pair<uint32_t, llvm::Type *>> &Fields, uint32_t Offset,
    llvm::Type *Ty) {
  StructType *StructTy = dyn_cast<StructType>(Ty);
  if (StructTy != nullptr) {
    const DataLayout *DataLayout = &JitContext->CurrentModule->getDataLayout();
    for (Type *SubTy : StructTy->subtypes()) {
      addFieldsRecursively(Fields, Offset, SubTy);
      Offset += DataLayout->getTypeSizeInBits(SubTy) / 8;
    }
  } else {
    Fields.push_back(std::make_pair(Offset, Ty));
  }
}

void GenIR::createOverlapFields(
    std::vector<std::pair<uint32_t, llvm::Type *>> &OverlapFields,
    std::vector<llvm::Type *> &Fields) {

  // Prepare to create and measure types.
  LLVMContext &LLVMContext = *JitContext->LLVMContext;
  const DataLayout *DataLayout = &JitContext->CurrentModule->getDataLayout();

  // Order the OverlapFields by offset.
  std::sort(OverlapFields.begin(), OverlapFields.end());

  // Walk the fields, accumulating the unique starting offsets of the gc
  // references in increasing offset order.
  std::vector<uint32_t> GcOffsets;
  uint32_t OverlapEndOffset = 0;
  for (const auto &OverlapField : OverlapFields) {
    uint32_t Offset = OverlapField.first;
    uint32_t Size = DataLayout->getTypeSizeInBits(OverlapField.second) / 8;
    OverlapEndOffset = std::max(OverlapEndOffset, Offset + Size);
    if (isManagedPointerType(OverlapField.second)) {
      assert(((Offset % getPointerByteSize()) == 0) &&
             "expect aligned gc pointers");
      if (GcOffsets.empty()) {
        GcOffsets.push_back(Offset);
      } else {
        uint32_t LastOffset = GcOffsets.back();
        assert((Offset >= LastOffset) && "expect offsets to be sorted");
        if (Offset > LastOffset) {
          GcOffsets.push_back(Offset);
        }
      }
    }
  }

  // Walk the GC reference offsets, creating representative fields.
  uint32_t FirstOffset = OverlapFields.begin()->first;
  uint32_t CurrentOffset = FirstOffset;
  for (const auto &GcOffset : GcOffsets) {
    assert((GcOffset >= CurrentOffset) && "expect offsets to be sorted");
    uint32_t NonGcPreambleSize = GcOffset - CurrentOffset;
    if (NonGcPreambleSize > 0) {
      Type *NonGcTy =
          ArrayType::get(Type::getInt8Ty(LLVMContext), NonGcPreambleSize);
      Fields.push_back(NonGcTy);
    }
    Fields.push_back(getBuiltInObjectType());
    CurrentOffset += getPointerByteSize();
  }

  // Create a trailing non-gc field if needed.
  assert((CurrentOffset <= OverlapEndOffset) && "overlap size overflow");
  if (CurrentOffset < OverlapEndOffset) {
    uint32_t RemainingSize = OverlapEndOffset - CurrentOffset;
    Type *NonGcTy = ArrayType::get(Type::getInt8Ty(LLVMContext), RemainingSize);
    Fields.push_back(NonGcTy);
  }

  // Clear out the overlap fields as promised.
  OverlapFields.clear();
}

char *GenIR::getClassNameWithNamespace(CORINFO_CLASS_HANDLE ClassHandle) {
  // Fetch the name of this type.
  // Note some constructed types like arrays may not have names.
  int32_t NameSize = 0;
  const bool IncludeNamespace = true;
  const bool FullInst = false;
  const bool IncludeAssembly = false;
  // We are using appendClassName instead of getClassName because
  // getClassName omits namespaces from some types (e.g., nested classes).
  // We may still get the same name for two different classes because
  // two classes with the same fully-qualified names may live in different
  // assemblies.
  NameSize = appendClassName(nullptr, &NameSize, ClassHandle, IncludeNamespace,
                             FullInst, IncludeAssembly);
  if (NameSize > 0) {
    // Add one for terminating null.
    int32_t BufferLength = NameSize + 1;
    int32_t BufferRemaining = BufferLength;
    char16_t *WideCharBuffer = new char16_t[BufferLength];
    char16_t *BufferPtrToChange = WideCharBuffer;
    appendClassName(&BufferPtrToChange, &BufferRemaining, ClassHandle,
                    IncludeNamespace, FullInst, IncludeAssembly);
    ASSERT(BufferRemaining == 1);

    // Note that this is a worst-case estimate.
    size_t UTF8Size = (NameSize * UNI_MAX_UTF8_BYTES_PER_CODE_POINT) + 1;
    UTF8 *ClassName = new UTF8[UTF8Size];
    UTF8 *UTF8Start = ClassName;
    const UTF16 *UTF16Start = (UTF16 *)WideCharBuffer;
    ConversionResult Result =
        ConvertUTF16toUTF8(&UTF16Start, &UTF16Start[NameSize + 1], &UTF8Start,
                           &UTF8Start[UTF8Size], strictConversion);
    delete[] WideCharBuffer;
    if (Result == conversionOK) {
      assert((size_t)(&WideCharBuffer[BufferLength] -
                      (const char16_t *)UTF16Start) == 0);
      return (char *)ClassName;
    } else {
      delete[] ClassName;
      return nullptr;
    }
  } else {
    return nullptr;
  }
}

Type *GenIR::getBoxedType(CORINFO_CLASS_HANDLE Class) {
  assert(JitContext->JitInfo->isValueClass(Class));

  // Check to see if the boxed version of this type has already been generated.
  auto MapElement = BoxedTypeMap->find(Class);
  if (MapElement != BoxedTypeMap->end()) {
    return MapElement->second;
  }

  // Normalize the source type from Nullable<T> to T, if necessary.
  CORINFO_CLASS_HANDLE TypeToBox = getTypeForBox(Class);

  CorInfoType CorType = ReaderBase::getClassType(TypeToBox);
  Type *ValueType = getType(CorType, TypeToBox);

  if (CorType == CORINFO_TYPE_CLASS) {
    // NGen will try to compile __Canon instantiations for all generic types.
    // It does not check constraints to see whether __Canon instantiation is
    // useful. Because of that Class here may be Nullable<__Canon> even though
    // __Canon is a reference type and Nullable<T> has a constraint that T is a
    // value class. In that case getTypeForBox returns __Canon. Match what
    // RyuJit does and type the result as __Canon.
    assert((JitContext->Flags & CORJIT_FLG_PREJIT) != 0);
    return ValueType;
  }

  // Treat the boxed type as a subclass of Object with a single field of the
  // source type.
  Type *ObjectPtrType = getBuiltInObjectType();
  StructType *ObjectType =
      cast<StructType>(ObjectPtrType->getPointerElementType());
  ArrayRef<Type *> ObjectFields = ObjectType->elements();

  std::vector<Type *> Fields(ObjectFields.size() + 1);

  int I = 0;
  for (auto F : ObjectFields) {
    Fields[I++] = F;
  }
  Fields[I] = ValueType;

  LLVMContext &Context = *JitContext->LLVMContext;
  const bool IsPacked = true;
  Type *BoxedType;

  std::string BoxedTypeName;
  StructType *TheStructType = dyn_cast<StructType>(ValueType);
  if (TheStructType != nullptr) {
    StringRef StructTypeName = TheStructType->getStructName();
    if (!StructTypeName.empty()) {
      BoxedTypeName = Twine("Boxed_", StructTypeName).str();
    } else {
      BoxedTypeName = "Boxed_AnonStruct";
    }
  }

  VectorType *TheVectorType = dyn_cast<VectorType>(ValueType);
  if (TheVectorType != nullptr) {
    BoxedTypeName = "Boxed_Vector";
  }

  if (BoxedTypeName.empty()) {
    assert(ValueType->isFloatTy() || ValueType->isDoubleTy() ||
           ValueType->isIntegerTy());
    BoxedTypeName = "Boxed_Primitive";
  }

  BoxedType = StructType::create(Context, Fields, BoxedTypeName, IsPacked);
  BoxedType = getManagedPointerType(BoxedType);
  (*BoxedTypeMap)[TypeToBox] = BoxedType;
  if (Class != TypeToBox) {
    (*BoxedTypeMap)[Class] = BoxedType;
  }
  return BoxedType;
}

// Verify that this value's type is a valid type
// for an operand on the evaluation stack.
bool GenIR::isValidStackType(IRNode *Node) {
  Type *Ty = Node->getType();
  bool IsValid = false;

  switch (Ty->getTypeID()) {
  case Type::TypeID::IntegerTyID: {
    const uint32_t Size = Ty->getIntegerBitWidth();
    IsValid = (Size == 32) || (Size == 64);
    break;
  }

  case Type::TypeID::PointerTyID:
  case Type::TypeID::FloatTyID:
  case Type::TypeID::DoubleTyID:
    IsValid = true;
    break;
  case Type::TypeID::VectorTyID:
    IsValid = true;
    break;

  default:
    ASSERT(UNREACHED);
  }

  return IsValid;
}

// Given an integral or float CorInfoType, determine its size
// once pushed on the evaluation stack.
uint32_t GenIR::stackSize(CorInfoType CorType) {

  switch (CorType) {
  case CorInfoType::CORINFO_TYPE_BOOL:
  case CorInfoType::CORINFO_TYPE_CHAR:
  case CorInfoType::CORINFO_TYPE_BYTE:
  case CorInfoType::CORINFO_TYPE_UBYTE:
  case CorInfoType::CORINFO_TYPE_SHORT:
  case CorInfoType::CORINFO_TYPE_USHORT:
  case CorInfoType::CORINFO_TYPE_INT:
  case CorInfoType::CORINFO_TYPE_UINT:
  case CorInfoType::CORINFO_TYPE_FLOAT:
    return 32;

  case CorInfoType::CORINFO_TYPE_LONG:
  case CorInfoType::CORINFO_TYPE_ULONG:
  case CorInfoType::CORINFO_TYPE_DOUBLE:
    return 64;

  case CorInfoType::CORINFO_TYPE_NATIVEINT:
  case CorInfoType::CORINFO_TYPE_NATIVEUINT:
  case CorInfoType::CORINFO_TYPE_PTR:
  case CorInfoType::CORINFO_TYPE_BYREF:
  case CorInfoType::CORINFO_TYPE_CLASS:
    return TargetPointerSizeInBits;

  default:
    ASSERT(UNREACHED);
    return 0; // Silence the return value warning
  }
}

// Given an integral, pointer, or float CorInfoType, determine its size
uint32_t GenIR::size(CorInfoType CorType) {

  switch (CorType) {
  case CorInfoType::CORINFO_TYPE_BOOL:
  case CorInfoType::CORINFO_TYPE_CHAR:
  case CorInfoType::CORINFO_TYPE_BYTE:
    return 8;

  case CorInfoType::CORINFO_TYPE_UBYTE:
  case CorInfoType::CORINFO_TYPE_SHORT:
  case CorInfoType::CORINFO_TYPE_USHORT:
    return 16;

  case CorInfoType::CORINFO_TYPE_INT:
  case CorInfoType::CORINFO_TYPE_UINT:
  case CorInfoType::CORINFO_TYPE_FLOAT:
    return 32;

  case CorInfoType::CORINFO_TYPE_LONG:
  case CorInfoType::CORINFO_TYPE_ULONG:
  case CorInfoType::CORINFO_TYPE_DOUBLE:
    return 64;

  case CorInfoType::CORINFO_TYPE_NATIVEINT:
  case CorInfoType::CORINFO_TYPE_NATIVEUINT:
  case CorInfoType::CORINFO_TYPE_PTR:
  case CorInfoType::CORINFO_TYPE_BYREF:
  case CorInfoType::CORINFO_TYPE_CLASS:
    return TargetPointerSizeInBits;

  default:
    ASSERT(UNREACHED);
    return 0; // Silence the return value warning
  }
}

bool GenIR::isSignedIntegralType(CorInfoType CorType) {
  switch (CorType) {
  case CorInfoType::CORINFO_TYPE_UNDEF:
  case CorInfoType::CORINFO_TYPE_VOID:
  case CorInfoType::CORINFO_TYPE_FLOAT:
  case CorInfoType::CORINFO_TYPE_DOUBLE:
  case CorInfoType::CORINFO_TYPE_VALUECLASS:
  case CorInfoType::CORINFO_TYPE_REFANY:
    return false;

  default:
    return isSigned(CorType);
  }
}

// Given an CorInfoType, determine if it is
// signed or unsigned. Treats pointer
// types as unsigned.
bool GenIR::isSigned(CorInfoType CorType) {

  switch (CorType) {
  case CorInfoType::CORINFO_TYPE_BOOL:
  case CorInfoType::CORINFO_TYPE_CHAR:
  case CorInfoType::CORINFO_TYPE_UBYTE:
  case CorInfoType::CORINFO_TYPE_USHORT:
  case CorInfoType::CORINFO_TYPE_UINT:
  case CorInfoType::CORINFO_TYPE_ULONG:
  case CorInfoType::CORINFO_TYPE_NATIVEUINT:
  case CorInfoType::CORINFO_TYPE_PTR:
  case CorInfoType::CORINFO_TYPE_BYREF:
  case CorInfoType::CORINFO_TYPE_CLASS:
    return false;

  case CorInfoType::CORINFO_TYPE_BYTE:
  case CorInfoType::CORINFO_TYPE_SHORT:
  case CorInfoType::CORINFO_TYPE_INT:
  case CorInfoType::CORINFO_TYPE_LONG:
  case CorInfoType::CORINFO_TYPE_NATIVEINT:
    return true;

  default:
    ASSERT(UNREACHED);
    return false;
  }
}

// Given an integral CorInfoType, get the
// LLVM type that represents it on the stack
Type *GenIR::getStackType(CorInfoType CorType) {
  const uint32_t Size = stackSize(CorType);
  return Type::getIntNTy(*JitContext->LLVMContext, Size);
}

// Convert this result to a valid stack type,
// extending size as necessary for integer types.
//
// Because LLVM's type system can't describe unsigned
// types, we also pass in CorType to convey whether integral-typed
// Nodes should be handled as unsigned types.
IRNode *GenIR::convertToStackType(IRNode *Node, CorInfoType CorType) {
  Type *Ty = Node->getType();
  IRNode *Result = Node;

  switch (Ty->getTypeID()) {
  case Type::TypeID::IntegerTyID: {
    ASSERT(Ty->isIntegerTy());
    const uint32_t Size = Ty->getIntegerBitWidth();
    const uint32_t DesiredSize = stackSize(CorType);
    ASSERT(Size <= DesiredSize);

    if (Size < DesiredSize) {
      // Need to sign or zero extend, figure out which from the CorType.
      Type *ResultTy = getStackType(CorType);
      const bool IsSigned = isSigned(CorType);
      Result = (IRNode *)LLVMBuilder->CreateIntCast(Node, ResultTy, IsSigned);
    }
    break;
  }

  case Type::TypeID::PointerTyID:
  case Type::TypeID::FloatTyID:
  case Type::TypeID::DoubleTyID:
    // Already a valid stack type.
    break;
  case Type::TypeID::VectorTyID:
    // Already a valid stack type.
    break;

  case Type::TypeID::StructTyID:
  default:
    // An invalid type
    ASSERTNR(UNREACHED);
  }

  return Result;
}

// Convert a Node on the stack to the desired type, by:
// - truncating integer types
// - lengthening float to double (since we allow floats on the stack)
// - fixing pointer referent types
// - implicit conversions from int to/from ptr
// - sign extending int32 to native int
//
// Because LLVM's type system can't describe unsigned
// types, we also pass in CorType to convey whether integral
// ResultTys should be handled as unsigned types.
IRNode *GenIR::convertFromStackType(IRNode *Node, CorInfoType CorType,
                                    Type *ResultTy) {
  Type *Ty = Node->getType();
  IRNode *Result = Node;
  switch (Ty->getTypeID()) {
  case Type::TypeID::IntegerTyID: {
    const uint32_t Size = Ty->getIntegerBitWidth();
    const uint32_t DesiredSize = size(CorType);

    // A convert is needed if we're changing size
    // or implicitly converting int to ptr.
    const bool NeedsExtension = (Size < DesiredSize);
    const bool NeedsTruncation = (Size > DesiredSize);
    const bool NeedsReinterpret =
        ((CorType == CorInfoType::CORINFO_TYPE_PTR) ||
         (CorType == CorInfoType::CORINFO_TYPE_BYREF));

    if (NeedsTruncation) {
      assert(!NeedsReinterpret && "cannot reinterpret and truncate");
      const bool IsSigned = isSigned(CorType);
      Result = (IRNode *)LLVMBuilder->CreateIntCast(Node, ResultTy, IsSigned);
    } else if (NeedsExtension) {
      assert(!NeedsReinterpret && "cannot reinterpret and extend");
      assert((CorType == CorInfoType::CORINFO_TYPE_NATIVEINT ||
              CorType == CorInfoType::CORINFO_TYPE_NATIVEUINT) &&
             "only expect to extend to native int or uint");
      const bool IsSigned = CorType == CorInfoType::CORINFO_TYPE_NATIVEINT;
      Result = (IRNode *)LLVMBuilder->CreateIntCast(Node, ResultTy, IsSigned);
    } else if (NeedsReinterpret) {
      Result = (IRNode *)LLVMBuilder->CreateIntToPtr(Node, ResultTy);
    }

    break;
  }

  case Type::TypeID::FloatTyID:
  case Type::TypeID::DoubleTyID: {
    // Because we allow f32 on the stack we may
    // need a lengthening convert here.
    const uint32_t Size = Ty->getPrimitiveSizeInBits();
    const uint32_t DesiredSize = size(CorType);

    if (Size != DesiredSize) {
      Type *ResultTy = getType(CorType, nullptr);
      Result = (IRNode *)LLVMBuilder->CreateFPCast(Node, ResultTy);
    }

    break;
  }

  case Type::TypeID::PointerTyID: {
    bool PointerRepresentsStruct = doesValueRepresentStruct(Node);
    if (PointerRepresentsStruct) {
      if (Ty->getPointerElementType() != ResultTy) {
        assert(cast<StructType>(ResultTy)->isLayoutIdentical(
            cast<StructType>(Ty->getPointerElementType())));
        PointerType *NodePointerType = cast<PointerType>(Ty);
        ResultTy =
            PointerType::get(ResultTy, NodePointerType->getAddressSpace());
      } else {
        break;
      }
    }
    // May need to cast referent types.
    if (Ty != ResultTy) {
      Result = (IRNode *)LLVMBuilder->CreatePointerCast(Node, ResultTy);
      if (PointerRepresentsStruct) {
        setValueRepresentsStruct(Result);
      }
    }
    break;
  }
  case Type::TypeID::VectorTyID:
    Result = (IRNode *)Node;
    break;

  case Type::TypeID::StructTyID:
  // We don't allow structs on the stack. They are represented by pointers.
  // Fall through to default.

  default:
    // An invalid type
    ASSERTNR(UNREACHED);
  }

  return Result;
}

PointerType *GenIR::getManagedPointerType(Type *ElementType) {
  return PointerType::get(ElementType, ManagedAddressSpace);
}

PointerType *GenIR::getUnmanagedPointerType(Type *ElementType) {
  return PointerType::get(ElementType, UnmanagedAddressSpace);
}

bool GenIR::isManagedPointerType(Type *Type) {
  const PointerType *PtrType = dyn_cast<llvm::PointerType>(Type);
  if (PtrType != nullptr) {
    return PtrType->getAddressSpace() == ManagedAddressSpace;
  }

  return false;
}

bool GenIR::isManagedAggregateType(Type *AggType) {
  VectorType *VecType = dyn_cast<VectorType>(AggType);
  if (VecType != nullptr) {
    return isManagedPointerType(VecType->getScalarType());
  }

  ArrayType *ArrType = dyn_cast<ArrayType>(AggType);
  if (ArrType != nullptr) {
    return isManagedType(ArrType->getElementType());
  }

  StructType *StType = dyn_cast<StructType>(AggType);
  if (StType != nullptr) {
    for (Type *SubType : StType->subtypes()) {
      if (isManagedType(SubType)) {
        return true;
      }
    }
  }

  return false;
}

bool GenIR::isManagedType(Type *Type) {
  return isManagedPointerType(Type) || isManagedAggregateType(Type);
}

bool GenIR::isUnmanagedPointerType(llvm::Type *Type) {
  return Type->isPointerTy() && !isManagedPointerType(Type);
}

uint32_t GenIR::addArrayFields(std::vector<llvm::Type *> &Fields, bool IsVector,
                               uint32_t ArrayRank, Type *ElementTy) {
  LLVMContext &LLVMContext = *JitContext->LLVMContext;
  const DataLayout *DataLayout = &JitContext->CurrentModule->getDataLayout();
  uint32_t FieldByteSize = 0;
  // Array length is (u)int32 ....
  Type *ArrayLengthTy = Type::getInt32Ty(LLVMContext);
  Fields.push_back(ArrayLengthTy);
  FieldByteSize += DataLayout->getTypeSizeInBits(ArrayLengthTy) / 8;

  // For 64 bit targets there's then a 32 bit pad.
  const uint32_t PointerSize = DataLayout->getPointerSizeInBits();
  if (PointerSize == 64) {
    Type *ArrayPadTy = ArrayType::get(Type::getInt8Ty(LLVMContext), 4);
    Fields.push_back(ArrayPadTy);
    FieldByteSize += DataLayout->getTypeSizeInBits(ArrayPadTy) / 8;
  }

  // For multi-dimensional arrays and single-dimensional arrays with a non-zero
  // lower bound there are arrays of dimension lengths and lower bounds.
  if (!IsVector) {
    Type *Int32Ty = Type::getInt32Ty(LLVMContext);
    Type *ArrayOfDimLengthsTy = ArrayType::get(Int32Ty, ArrayRank);
    Fields.push_back(ArrayOfDimLengthsTy);
    FieldByteSize += DataLayout->getTypeSizeInBits(ArrayOfDimLengthsTy) / 8;

    Type *ArrayOfDimLowerBoundsTy = ArrayType::get(Int32Ty, ArrayRank);
    Fields.push_back(ArrayOfDimLowerBoundsTy);
    FieldByteSize += DataLayout->getTypeSizeInBits(ArrayOfDimLowerBoundsTy) / 8;
  }

  Type *ArrayOfElementTy = ArrayType::get(ElementTy, 0);
  Fields.push_back(ArrayOfElementTy);
  return FieldByteSize;
}

bool GenIR::isArrayType(llvm::Type *ArrayTy, llvm::Type *ElementTy) {
  // Do some basic sanity checks that this type is one we created to model
  // a CLR array. Note we can't be 100% sure without keeping a whitelist
  // when we create these types.
  assert(isManagedPointerType(ArrayTy) && "expected managed pointer");
  Type *Type = cast<PointerType>(ArrayTy)->getPointerElementType();
  if (!Type->isStructTy()) {
    return false;
  }

  // An array type may have varying fields depending on pointer size.
  // Array payload is the last field and is a zero-element LLVM array.
  unsigned int IndexOfElements = getPointerByteSize() == 4 ? 2 : 3;
  StructType *ArrayStructType = cast<StructType>(Type);
  unsigned ElementCount = ArrayStructType->getNumElements();
  if (ElementCount != (IndexOfElements + 1)) {
    return false;
  }
  llvm::Type *ElementsArrayFieldType =
      ArrayStructType->getContainedType(IndexOfElements);
  if (!ElementsArrayFieldType->isArrayTy()) {
    return false;
  }
  ArrayType *ElementsArrayType = cast<ArrayType>(ElementsArrayFieldType);
  if (ElementsArrayType->getArrayNumElements() != 0) {
    return false;
  }
  llvm::Type *ActualElementTy = ElementsArrayType->getArrayElementType();
  if ((ElementTy != nullptr) && (ElementTy != ActualElementTy)) {
    return false;
  }
  return true;
}

IRNode *GenIR::ensureIsArray(IRNode *Array, llvm::Type *ElementTy) {
  Type *AddressTy = Array->getType();
  if (!this->isArrayType(AddressTy, ElementTy)) {
    // This must be System.__Canon or similar. Cast to array of desired
    // element type.
    if (ElementTy == nullptr) {
      ElementTy = this->getBuiltInObjectType();
    }
    PointerType *DesiredArrayType = getArrayOfElementType(ElementTy);
    Array = (IRNode *)LLVMBuilder->CreatePointerCast(Array, DesiredArrayType);
  }
  return Array;
}

PointerType *GenIR::getArrayOfElementType(llvm::Type *ElementTy) {
  auto It = ElementToArrayTypeMap.find(ElementTy);
  if (It != ElementToArrayTypeMap.end()) {
    return It->second;
  }
  PointerType *Array = createArrayOfElementType(ElementTy);
  ElementToArrayTypeMap[ElementTy] = Array;
  return Array;
}

PointerType *GenIR::createArrayOfElementType(llvm::Type *ElementTy) {
  LLVMContext &LLVMContext = *JitContext->LLVMContext;
  StructType *StructTy = StructType::create(LLVMContext);
  std::vector<Type *> Fields;

  // Vtable is an array of pointer-sized things.
  Type *VtableSlotTy = Type::getIntNPtrTy(LLVMContext, TargetPointerSizeInBits);
  Type *VtableTy = ArrayType::get(VtableSlotTy, 0);
  Type *VtablePtrTy = VtableTy->getPointerTo();
  Fields.push_back(VtablePtrTy);

  // Fill in the rest.

  const uint32_t ArrayRank = 1;
  const bool IsZeroLowerBoundSDArray = true;
  addArrayFields(Fields, IsZeroLowerBoundSDArray, ArrayRank, ElementTy);

  // Install fields and give this a recognizable name.
  StructTy->setBody(Fields, true /* isPacked */);
  std::string TypeName;

  // We use a raw_string_ostream as a handly way to construct
  // the name of the array type. This lets us use the
  // Type::print method to get the element type name.
  raw_string_ostream StringStream(TypeName);
  ElementTy->print(StringStream);
  StringStream << "[]";
  StringStream.str(); // will flush stream to TypeName.
  StructTy->setName(TypeName);

  // Set result as managed pointer to the struct
  PointerType *Result = getManagedPointerType(StructTy);
  return Result;
}

Type *GenIR::getBuiltInObjectType() {
  if (this->BuiltinObjectType == nullptr) {
    CORINFO_CLASS_HANDLE ObjectClassHandle =
        getBuiltinClass(CorInfoClassId::CLASSID_SYSTEM_OBJECT);
    this->BuiltinObjectType = getType(CORINFO_TYPE_CLASS, ObjectClassHandle);
  }
  return this->BuiltinObjectType;
}

Type *GenIR::getBuiltInStringType() {
  CORINFO_CLASS_HANDLE StringClassHandle =
      getBuiltinClass(CorInfoClassId::CLASSID_STRING);
  return getType(CORINFO_TYPE_CLASS, StringClassHandle);
}

#pragma endregion

#pragma region FLOW GRAPH

//===----------------------------------------------------------------------===//
//
// MSIL READER Flow Graph Support
//
//===----------------------------------------------------------------------===//

EHRegion *GenIR::fgNodeGetRegion(FlowGraphNode *Node) {
  return FlowGraphInfoMap[Node].Region;
}

void GenIR::fgNodeSetRegion(FlowGraphNode *Node, EHRegion *Region) {
  assert(fgNodeGetRegion(Node) == nullptr && "unexpected region change");
  FlowGraphInfoMap[Node].Region = Region;
}

void GenIR::fgNodeChangeRegion(FlowGraphNode *Node, EHRegion *Region) {
  FlowGraphInfoMap[Node].Region = Region;
}

FlowGraphNode *GenIR::fgGetHeadBlock() {
  return ((FlowGraphNode *)&RootFunction->getEntryBlock());
}

FlowGraphNode *GenIR::fgGetTailBlock() {
  return ((FlowGraphNode *)&RootFunction->back());
}

FlowGraphNode *GenIR::makeFlowGraphNode(uint32_t TargetOffset,
                                        FlowGraphNode *PreviousNode) {
  BasicBlock *NextBlock =
      (PreviousNode == nullptr ? nullptr : PreviousNode->getNextNode());
  FlowGraphNode *Node = (FlowGraphNode *)BasicBlock::Create(
      *JitContext->LLVMContext, "", RootFunction, NextBlock);
  fgNodeSetStartMSILOffset(Node, TargetOffset);
  return Node;
}

bool irNodeIsLabel(IRNode *Node) { return Node->getType()->isLabelTy(); }

IRNode *GenIR::fgMakeBranch(IRNode *LabelNode, IRNode *InsertNode,
                            uint32_t CurrentOffset, bool IsConditional,
                            bool IsNominal) {
  LLVMBuilder->SetInsertPoint((BasicBlock *)InsertNode);
  BranchInst *BranchInst = nullptr;
  if (IsConditional) {
    // Fake condition. The real condition will be inserted when
    // processing basic blocks.
    unsigned NumBits = 1;
    bool IsSigned = false;
    ConstantInt *ZeroConst =
        ConstantInt::get(*JitContext->LLVMContext, APInt(NumBits, 0, IsSigned));
    BranchInst =
        LLVMBuilder->CreateCondBr(ZeroConst, (BasicBlock *)LabelNode, nullptr);
  } else {
    BranchInst = LLVMBuilder->CreateBr((BasicBlock *)LabelNode);
  }
  return (IRNode *)BranchInst;
}

uint32_t GenIR::fgNodeGetStartMSILOffset(FlowGraphNode *Fg) {
  return FlowGraphInfoMap[Fg].StartMSILOffset;
}

void GenIR::fgNodeSetStartMSILOffset(FlowGraphNode *Fg, uint32_t Offset) {
  FlowGraphInfoMap[Fg].StartMSILOffset = Offset;
}

uint32_t GenIR::fgNodeGetEndMSILOffset(FlowGraphNode *Fg) {
  return FlowGraphInfoMap[Fg].EndMSILOffset;
}

void GenIR::fgNodeSetEndMSILOffset(FlowGraphNode *Fg, uint32_t Offset) {
  FlowGraphInfoMap[Fg].EndMSILOffset = Offset;
}

FlowGraphNode *GenIR::fgSplitBlock(FlowGraphNode *Block, IRNode *Node) {
  Instruction *Inst = (Instruction *)Node;
  BasicBlock *TheBasicBlock = (BasicBlock *)Block;
  bool PropagatesStack = fgNodePropagatesOperandStack(Block);
  BasicBlock *NewBlock;
  if (Inst == nullptr) {
    NewBlock =
        BasicBlock::Create(*JitContext->LLVMContext, "", Block->getParent(),
                           TheBasicBlock->getNextNode());
    TerminatorInst *TermInst = TheBasicBlock->getTerminator();
    if (TermInst != nullptr) {
      if (isa<UnreachableInst>(TermInst)) {
        // do nothing
      } else {
        BranchInst *BranchInstruction = dyn_cast<BranchInst>(TermInst);
        if (BranchInstruction != nullptr) {
          if (BranchInstruction->isConditional()) {
            BranchInstruction->setSuccessor(1, NewBlock);
          }
        } else {
          SwitchInst *SwitchInstruction = cast<SwitchInst>(TermInst);
          // Since cases are not added yet, the successor index is 0.
          SwitchInstruction->setSuccessor(0, NewBlock);
        }
      }
    } else {
      BranchInst::Create(NewBlock, TheBasicBlock);
    }
  } else {
    assert(TheBasicBlock != nullptr);
    if (TheBasicBlock->getTerminator() != nullptr) {
      NewBlock = TheBasicBlock->splitBasicBlock(Inst);
    } else {
      NewBlock =
          BasicBlock::Create(*JitContext->LLVMContext, "", Block->getParent(),
                             TheBasicBlock->getNextNode());
      NewBlock->getInstList().splice(NewBlock->end(),
                                     TheBasicBlock->getInstList(), Inst,
                                     TheBasicBlock->end());
      BranchInst::Create(NewBlock, TheBasicBlock);
    }
  }
  fgNodeSetPropagatesOperandStack((FlowGraphNode *)NewBlock, PropagatesStack);
  return (FlowGraphNode *)NewBlock;
}

void GenIR::fgRemoveUnusedBlocks(FlowGraphNode *FgHead) {
  for (Function &F : JitContext->CurrentModule->functions()) {
    if (F.isDeclaration()) {
      continue;
    }
    removeUnreachableBlocks(F);
  }
}

void GenIR::fgDeleteBlock(FlowGraphNode *Node) {
  BasicBlock *Block = (BasicBlock *)Node;
  Block->eraseFromParent();
}

void GenIR::fgDeleteNodesFromBlock(FlowGraphNode *Node) {
  // Note: this will remove all instructions in the block, including
  // the terminator, which means we'll lose track of the successor
  // blocks.  That's ok since the caller always wants to drop the
  // successor edges as well, but is a difference compared to legacy jits.
  BasicBlock *Block = (BasicBlock *)Node;
  Block->getInstList().clear();
}

IRNode *GenIR::fgMakeSwitch(IRNode *DefaultLabel, IRNode *Insert) {
  LLVMBuilder->SetInsertPoint((BasicBlock *)Insert);

  // Create switch with null condition because it is invoked during
  // flow-graph build. The subsequent pass of Reader will set
  // this operanad properly.
  return (IRNode *)LLVMBuilder->CreateSwitch(loadNull(),
                                             (BasicBlock *)DefaultLabel);
}

IRNode *GenIR::fgAddCaseToCaseList(IRNode *SwitchNode, IRNode *LabelNode,
                                   unsigned Element) {
  ConstantInt *Case = ConstantInt::get(*JitContext->LLVMContext,
                                       APInt(32, (uint64_t)Element, false));
  ((SwitchInst *)SwitchNode)->addCase(Case, (BasicBlock *)LabelNode);
  return SwitchNode;
}

// The legacy jit implementation inserts a sentinel for throw (followed by an
// unreached) and returns the sentinel.  Here we just generate the unreached
// and return it.
IRNode *GenIR::fgMakeThrow(IRNode *Insert) {
  BasicBlock *ThrowBlock = (BasicBlock *)Insert;

  LLVMBuilder->SetInsertPoint(ThrowBlock);

  // Create an unreachable that will follow the throw.

  UnreachableInst *Unreachable = LLVMBuilder->CreateUnreachable();
  return (IRNode *)Unreachable;
}

SwitchInst *GenIR::createFinallyDispatch(EHRegion *FinallyRegion) {
  LLVMContext &Context = *JitContext->LLVMContext;
  Type *SelectorType = IntegerType::getInt32Ty(Context);
  Value *SelectorAddr = createTemporary(SelectorType, "finally_cont");

  if (UnreachableContinuationBlock == nullptr) {
    // First finally for this function; generate an unreachable block
    // that can be used as the default switch target.
    UnreachableContinuationBlock =
        createPointBlock(MethodInfo->ILCodeSize, "NullDefault");
    new UnreachableInst(Context, UnreachableContinuationBlock);
    fgNodeSetPropagatesOperandStack(
        (FlowGraphNode *)UnreachableContinuationBlock, false);
  }

  LoadInst *Load = new LoadInst(SelectorAddr);
  SwitchInst *Switch =
      SwitchInst::Create(Load, UnreachableContinuationBlock, 4);
  FinallyRegion->EndFinallySwitch = Switch;
  return Switch;
}

IRNode *GenIR::fgMakeEndFinally(IRNode *InsertNode, EHRegion *FinallyRegion,
                                uint32_t CurrentOffset) {
  assert(FinallyRegion != nullptr);

  BasicBlock *Block = (BasicBlock *)InsertNode;
  SwitchInst *Switch = FinallyRegion->EndFinallySwitch;
  if (Switch == nullptr) {
    // We haven't yet seen a leave from the associated protected region. We may
    // well never see one. Assume the latter is rare and create the necessary
    // dispatch machinery.
    Switch = createFinallyDispatch(FinallyRegion);
  }

  BasicBlock *TargetBlock = Switch->getParent();
  if (TargetBlock == nullptr) {
    // This is the first endfinally for this finally.  Generate a block to
    // hold the switch. Use the finally end offset as the switch block's
    // begin/end.
    TargetBlock = createPointBlock(FinallyRegion->EndMsilOffset, "endfinally");
    LLVMBuilder->SetInsertPoint(TargetBlock);

    // Insert the load of the selector variable and the switch.
    LLVMBuilder->Insert((LoadInst *)Switch->getCondition());
    LLVMBuilder->Insert(Switch);
  }

  // Generate and return branch to the block that holds the switch
  LLVMBuilder->SetInsertPoint(Block);
  return (IRNode *)LLVMBuilder->CreateBr(TargetBlock);
}

IRNode *GenIR::fgMakeEndFault(IRNode *InsertNode, EHRegion *FaultRegion,
                              uint32_t CurrentOffset) {
  // Fault handlers can only be reached by exceptions, and we don't
  // yet support handling exceptions, so this can't be reached.
  // Generate an UnreachableInst to keep the IR well-formed.
  // When we do support handlers, this will become a branch to the
  // next outer handler.

  BasicBlock *Block = (BasicBlock *)InsertNode;
  LLVMBuilder->SetInsertPoint(Block);
  return (IRNode *)LLVMBuilder->CreateUnreachable();
}

void GenIR::beginFlowGraphNode(FlowGraphNode *Fg, uint32_t CurrOffset,
                               bool IsVerifyOnly) {
  IRNode *InsertInst = fgNodeGetEndInsertIRNode(Fg);
  if (InsertInst != nullptr) {
    LLVMBuilder->SetInsertPoint((Instruction *)InsertInst);
  } else {
    LLVMBuilder->SetInsertPoint(Fg);
  }
}

// Allow filtering which try regions we support (during EH bring-up)
static bool hasNYIClause(EHRegion *TryRegion) {
  for (EHRegionList *ChildNode = rgnGetChildList(TryRegion); ChildNode;
       ChildNode = rgnListGetNext(ChildNode)) {
    EHRegion *Child = rgnListGetRgn(ChildNode);
    switch (Child->Kind) {
    case ReaderBaseNS::RegionKind::RGN_Try:
      // This is a nested region, not an attached handler.  It doesn't require
      // any code in the landing pad.
      break;
    case ReaderBaseNS::RegionKind::RGN_MCatch:
    case ReaderBaseNS::RegionKind::RGN_Filter:
    case ReaderBaseNS::RegionKind::RGN_MExcept:
      // This handler type is implemented.
      break;
    case ReaderBaseNS::RegionKind::RGN_Finally:
    case ReaderBaseNS::RegionKind::RGN_Fault:
      // These are not yet implemented.
      return true;
    default:
      llvm_unreachable("Unexpected region kind");
    }
  }
  // No NYI clause found.
  return false;
}

void GenIR::fgEnterRegion(EHRegion *Region) {
  // Find the outer region handler first.
  EHRegion *Parent = rgnGetParent(Region);

  if (rgnIsOutsideParent(Region)) {
    // Get the nearest enclosing ancestor, not the immediate parent
    Parent = rgnGetParent(Parent);
  }

  LandingPadInst *LandingPad = Parent->HandlerLandingPad;

  if (LandingPad != nullptr) {
    // Nested landing pads are NYI
  } else if (Region->Kind == ReaderBaseNS::RegionKind::RGN_Try &&
             !SuppressExceptionHandlers && !hasNYIClause(Region)) {
    // Create a new inner landing pad
    LandingPad = createLandingPad(Region, LandingPad);
  }

  // Record the handler so we can hook up exception edges later.
  Region->HandlerLandingPad = LandingPad;
}

LandingPadInst *GenIR::createLandingPad(EHRegion *TryRegion,
                                        LandingPadInst *OuterLandingPad) {
  LLVMContext &LLVMContext = *JitContext->LLVMContext;
  BasicBlock *LandingBlock =
      createPointBlock(TryRegion->EndMsilOffset, "ExceptionDispatch");
  IRBuilder<>::InsertPoint SavedInsertPoint = LLVMBuilder->saveIP();
  LLVMBuilder->SetInsertPoint(LandingBlock);

  // The landingpad expects a pointer to the personality routine.
  if (PersonalityFunction == nullptr) {
    // The EE provides a CorInfoHelpFunc handle for the actual personality
    // routine (CORINFO_HELP_EE_PERSONALITY_ROUTINE), but
    // A) the handle is opqaue, and we need an llvm::Function, and
    // B) LLVM's EH lowering expects the personality routine to have one of a
    //    few known names.
    // So, create an llvm::Function called ProcessCLRException (this is the
    // name of the function that CORINFO_HELP_EE_PERSONALITY_ROUTINE resolves
    // to) to match LLVM's expectations.
    // Use a dummy function type.
    FunctionType *PersonalityTy =
        FunctionType::get(Type::getVoidTy(LLVMContext), false);
    PersonalityFunction =
        Function::Create(PersonalityTy, Function::ExternalLinkage,
                         "ProcessCLRException", JitContext->CurrentModule);
    RootFunction->setPersonalityFn(PersonalityFunction);
  }
  // Landingpad defines an i8* (in addrspace 0) which is intended to be a
  // pointer to the exception object.  An actual pointer to a CLR exception
  // object would need to be a GC pointer, but since the pointer here isn't
  // used for actual codegen (but rather is just used to connect the dataflow
  // between the LandingPad and the begincatch intrinsic call), use i8* to
  // match LLVM's expectations.
  Type *FauxExceptionType = Type::getInt8PtrTy(LLVMContext);
  // Use i32 as selector type to match Clang.
  IntegerType *SelectorType = IntegerType::getInt32Ty(LLVMContext);
  // The LandingPad instruction itself defines an (exception, selector) pair
  StructType *PairType =
      llvm::StructType::get(FauxExceptionType, SelectorType, nullptr);
  LandingPadInst *LandingPad =
      LLVMBuilder->CreateLandingPad(PairType, 1, "ExnData");
  // Extract the exception and selector.  Clang spills these to locals, but
  // that seems unnecessary for us (WinEHPrepare explicitly promotes them
  // to registers if it sees them spilled).
  Value *FauxException =
      LLVMBuilder->CreateExtractValue(LandingPad, 0, "ExceptionToken");
  Value *Selector =
      LLVMBuilder->CreateExtractValue(LandingPad, 1, "SelectorToken");

  // Walk the list of attached handlers, adding clauses as appropriate.
  for (EHRegionList *ChildNode = rgnGetChildList(TryRegion); ChildNode;
       ChildNode = rgnListGetNext(ChildNode)) {
    EHRegion *Child = rgnListGetRgn(ChildNode);
    switch (Child->Kind) {
    case ReaderBaseNS::RegionKind::RGN_Try:
      // This is a nested region, not an attached handler.  It doesn't require
      // any code in the landing pad.
      break;
    case ReaderBaseNS::RegionKind::RGN_MCatch:
      genCatchDispatch(Child, LandingPad, FauxException, Selector);
      break;
    case ReaderBaseNS::RegionKind::RGN_Filter:
      genFilterDispatch(Child, LandingPad, FauxException, Selector);
      break;
    case ReaderBaseNS::RegionKind::RGN_MExcept:
      // This is handled when its filter is.
      break;
    case ReaderBaseNS::RegionKind::RGN_Finally:
    case ReaderBaseNS::RegionKind::RGN_Fault:
      // These are not yet implemented.  Omit the dispatch code for them, so
      // they will be discarded as unreachable and we can still compile these
      // functions cleanly (though they will not run correctly if an exception
      // is thrown that needed to be processed by one of these handlers).
      // Mark the landing pad as a cleanup to indicate that it ought to process
      // exceptions for which we're not adding clauses.
      LandingPad->setCleanup(true);
      break;
    default:
      llvm_unreachable("Unexpected region kind");
    }
  }

  // If we didn't break out to a handler, continue propagating the exception.
  LLVMBuilder->CreateResume(LandingPad);

  // Return the insertion point to where the caller had it.
  LLVMBuilder->restoreIP(SavedInsertPoint);

  return LandingPad;
}

void GenIR::genCatchDispatch(EHRegion *CatchRegion, LandingPadInst *LandingPad,
                             Value *FauxException, Value *Selector) {
  LLVMContext &LLVMContext = *JitContext->LLVMContext;
  // Get the token representing the type that the catch handles.
  mdToken ClassToken = rgnGetCatchClassToken(CatchRegion);
  CORINFO_RESOLVED_TOKEN ResolvedToken;
  resolveToken(ClassToken, CORINFO_TOKENKIND_Class, &ResolvedToken);
  Type *CaughtType = getType(CORINFO_TYPE_CLASS, ResolvedToken.hClass);
  static_assert(sizeof(mdToken) == sizeof(int32_t), "Unexpected token size");
  static_assert(std::is_unsigned<mdToken>::value,
                "Unexpected token signedness");
  IntegerType *TokenType = Type::getInt32Ty(LLVMContext);
  Constant *TokenConstant = ConstantInt::get(TokenType, ClassToken);
  // Cast TokenConstant to i8* because that's what the landingpad
  // and eh_typeid_for call expect.
  if (TargetPointerSizeInBits == 64) {
    IntegerType *Int64Type = Type::getInt64Ty(LLVMContext);
    TokenConstant = ConstantExpr::getZExt(TokenConstant, Int64Type);
  }
  Type *Int8PtrType = Type::getInt8PtrTy(LLVMContext);
  TokenConstant = ConstantExpr::getIntToPtr(TokenConstant, Int8PtrType);
  // Register this clause with the LandingPad instruction.
  // TODO: LLVM optimizations can recognize catch-all handlers to build a more
  // precise picture of the exception flow -- see isCatchAll in
  // InstructionCombining.cpp.  We may want to flag System.Object catches
  // in some way that InstructionCombining can recognize.
  LandingPad->addClause(TokenConstant);
  // In LLVM, the landing pad clause entry (which for us is the class
  // token) is not identical to dispatch selector (which is an i32); the
  // @llvm.eh.typeid.for intrinsic is used to convert from the clause
  // entry to the selector value.  Emit the call to get the selector value
  // that will identify this catch type.
  Value *IntrinsicCallee = Intrinsic::getDeclaration(JitContext->CurrentModule,
                                                     Intrinsic::eh_typeid_for);
  Value *ClassSelector =
      LLVMBuilder->CreateCall(IntrinsicCallee, TokenConstant, "ClassSelector");

  // Generate the test to see if the dynamically-provided selector matches
  // the selector for this clause.
  Value *Match = LLVMBuilder->CreateICmpEQ(Selector, ClassSelector, "DoCatch");

  genHandlerDispatch(CatchRegion, Match, "EnterCatch", CaughtType,
                     FauxException);
}

void GenIR::genHandlerDispatch(EHRegion *HandlerRegion, Value *DoEnter,
                               const Twine &EnterBlockName, Type *ExceptionType,
                               Value *FauxException) {
  LLVMContext &LLVMContext = *JitContext->LLVMContext;
  // Create the successor blocks for the true/false cases of the match.
  BasicBlock *EnterBlock =
      createPointBlock(HandlerRegion->StartMsilOffset, EnterBlockName);
  EHRegion *TryRegion = HandlerRegion->Parent;
  BasicBlock *ContinueBlock =
      createPointBlock(TryRegion->EndMsilOffset, "ContinueDispatch");
  // Branch to the appropriate successor.
  LLVMBuilder->CreateCondBr(DoEnter, EnterBlock, ContinueBlock);
  // Populate the enter-catch block
  LLVMBuilder->SetInsertPoint(EnterBlock);
  // SEQUENCE POINTS: ensure sequence point at eh region start
  if (needSequencePoints()) {
    setSequencePoint(HandlerRegion->StartMsilOffset,
                     ICorDebugInfo::SOURCE_TYPE_INVALID);
  }
  // Generate a local to hold the pointer to the caught exception.
  Value *ExnPtrAddr = createTemporary(ExceptionType, "CaughtException");
  // The begincatch intrinsic takes the address of the local as i8*
  Type *Int8PtrTy = Type::getInt8PtrTy(LLVMContext);
  Value *CastExnPtrAddr = LLVMBuilder->CreateBitCast(ExnPtrAddr, Int8PtrTy);
  Value *BeginCatchCallee = Intrinsic::getDeclaration(JitContext->CurrentModule,
                                                      Intrinsic::eh_begincatch);
  LLVMBuilder->CreateCall(BeginCatchCallee, {FauxException, CastExnPtrAddr});
  // The catch handler code itself expects the exception pointer to be on
  // the evaluation stack.
  IRNode *ExnPtr = (IRNode *)LLVMBuilder->CreateLoad(ExnPtrAddr);
  ReaderStack *EnterBlockStack = createStack();
  EnterBlockStack->push(ExnPtr);
  fgNodeSetOperandStack((FlowGraphNode *)EnterBlock, EnterBlockStack);
  fgNodeSetPropagatesOperandStack((FlowGraphNode *)EnterBlock, true);
  // Branch to the handler code.
  FlowGraphNode *HandlerNode = nullptr;
  fgAddNodeMSILOffset(&HandlerNode, HandlerRegion->StartMsilOffset);
  LLVMBuilder->CreateBr((BasicBlock *)HandlerNode);
  // Reset the insert point to continue exception dispatch.
  LLVMBuilder->SetInsertPoint(ContinueBlock);
}

void GenIR::genFilterDispatch(EHRegion *FilterRegion,
                              LandingPadInst *LandingPad, Value *FauxException,
                              Value *Selector) {
  LLVMContext &LLVMContext = *JitContext->LLVMContext;
  EHRegion *HandlerRegion = FilterRegion->HandlerRegion;
  assert(HandlerRegion != nullptr);

  // Compute the function signature.
  // The filter takes two parameters: stack pointer, and exception to filter.
  // Type the stack pointer as i8*.
  Type *Int8PtrTy = Type::getInt8PtrTy(LLVMContext);
  Type *ExceptionTy =
      getType(CORINFO_TYPE_CLASS,
              getBuiltinClass(CorInfoClassId::CLASSID_SYSTEM_OBJECT));
  // The filter returns an i32 (though its value is always either 0 or 1)
  Type *Int32Ty = Type::getInt32Ty(LLVMContext);
  FunctionType *FilterTy =
      FunctionType::get(Int32Ty, {Int8PtrTy, ExceptionTy}, false);

  // Create the filter function.
  uint32_t FilterOffset = FilterRegion->StartMsilOffset;
  Twine FunctionName = Twine("Filter_") + Twine::utohexstr(FilterOffset);
  Function *FilterFunction =
      Function::Create(FilterTy, Function::ExternalLinkage, FunctionName,
                       JitContext->CurrentModule);
  FilterFunction->addFnAttr("wineh-parent", RootFunction->getName());
  assert(PersonalityFunction != nullptr);
  FilterFunction->setPersonalityFn(PersonalityFunction);

  // Give the arguments names to make the IR easier to read.
  auto ArgIter = FilterFunction->arg_begin();
  ArgIter->setName("EstablisherFrame");
  (++ArgIter)->setName("Exception");

  // Construct an entry block in the filter function with a branch to a block
  // that goes in the root function now (and will get moved to the filter
  // function in a post-pass) that will receive the IR for the MSIL in the
  // body of the filter.
  FlowGraphNode *FilterEntry = (FlowGraphNode *)BasicBlock::Create(
      LLVMContext, "filter_entry", FilterFunction);
  fgNodeSetStartMSILOffset(FilterEntry, FilterOffset);
  fgNodeSetEndMSILOffset(FilterEntry, FilterOffset);
  fgNodeSetRegion(FilterEntry, FilterRegion);
  FlowGraphNode *FilterTarget = nullptr;
  fgAddNodeMSILOffset(&FilterTarget, FilterOffset);
  IRBuilder<>::InsertPoint SavedInsertPoint = LLVMBuilder->saveIP();
  LLVMBuilder->SetInsertPoint(FilterEntry);
  LLVMBuilder->CreateBr(FilterTarget);

  // MSIL reading will skip over the filter entry (it is a point block); set
  // up its stack entry so we'll know it pushes the caught exception onto the
  // evauation stack.
  ReaderStack *EnterFilterStack = createStack();
  EnterFilterStack->push((IRNode *)&*ArgIter);
  fgNodeSetOperandStack(FilterEntry, EnterFilterStack);
  LLVMBuilder->restoreIP(SavedInsertPoint);

  // Record the FilterFunction on the EHRegion.
  assert(HandlerRegion->FilterFunction == nullptr);
  HandlerRegion->FilterFunction = FilterFunction;

  // Add the LandingPad clause (Filter function bitcast to i8*) and dispatch
  // code.
  Constant *FilterToken = ConstantExpr::getBitCast(FilterFunction, Int8PtrTy);
  LandingPad->addClause(FilterToken);
  Value *IntrinsicCallee = Intrinsic::getDeclaration(JitContext->CurrentModule,
                                                     Intrinsic::eh_typeid_for);
  Value *FilterSelector =
      LLVMBuilder->CreateCall(IntrinsicCallee, FilterToken, "FilterSelector");
  Value *FilterResult =
      LLVMBuilder->CreateICmpEQ(Selector, FilterSelector, "FilterResult");

  genHandlerDispatch(HandlerRegion, FilterResult, "EnterFilter", ExceptionTy,
                     FauxException);
}

void GenIR::endFlowGraphNode(FlowGraphNode *Fg, uint32_t CurrOffset) { return; }

IRNode *GenIR::findBlockSplitPointAfterNode(IRNode *Node) {
  if (Node == nullptr) {
    return nullptr;
  }
  return (IRNode *)((Instruction *)Node)->getNextNode();
}

// Get the last non-placekeeping node in block
IRNode *GenIR::fgNodeGetEndInsertIRNode(FlowGraphNode *FgNode) {
  BasicBlock *Block = (BasicBlock *)FgNode;
  uint32_t EndOffset = fgNodeGetEndMSILOffset(FgNode);
  Instruction *InsertInst = ContinuationStoreMap.lookup(EndOffset);
  if (InsertInst == nullptr) {
    InsertInst = Block->getTerminator();
  }
  return (IRNode *)InsertInst;
}

void GenIR::movePointBlocks(BasicBlock *OldBlock, BasicBlock *NewBlock) {
  BasicBlock *MoveBeforeBlock = NewBlock;
  uint32_t PointOffset = fgNodeGetStartMSILOffset((FlowGraphNode *)OldBlock);
  BasicBlock *PointBlock = OldBlock->getPrevNode();
  BasicBlock *PrevBlock = PointBlock->getPrevNode();
  while (
      (PointOffset == fgNodeGetStartMSILOffset((FlowGraphNode *)PointBlock)) &&
      (PointOffset == fgNodeGetEndMSILOffset((FlowGraphNode *)PointBlock))) {
    PointBlock->moveBefore(MoveBeforeBlock);
    MoveBeforeBlock = PointBlock;
    PointBlock = PrevBlock;
    PrevBlock = PrevBlock->getPrevNode();
  }
}

void GenIR::replaceFlowGraphNodeUses(FlowGraphNode *OldNode,
                                     FlowGraphNode *NewNode) {
  BasicBlock *OldBlock = (BasicBlock *)OldNode;
  movePointBlocks(OldBlock, NewNode);
  OldBlock->replaceAllUsesWith(NewNode);
  OldBlock->eraseFromParent();
}

bool fgEdgeListIsNominal(FlowGraphEdgeList *FgEdge) {
  BasicBlock *Successor = (BasicBlock *)fgEdgeListGetSink(FgEdge);
  Instruction *First = Successor->getFirstNonPHI();
  return (First != nullptr) && isa<LandingPadInst>(First);
}

// Hook called from reader fg builder to identify potential inline candidates.
bool GenIR::fgCall(ReaderBaseNS::OPCODE Opcode, mdToken Token,
                   mdToken ConstraintToken, unsigned MsilOffset, IRNode *Block,
                   bool CanInline, bool IsTailCall, bool IsUnmarkedTailCall,
                   bool ReadOnly) {
  return false;
}

// Small helper function that gets the next IDOM. It was pulled out-of-line
// so that it can be called in a loop in FgNodeGetIDom.
// TODO (Issue #38): currently we conservatively return single predecessor
// without
// computing the immediate dominator.
FlowGraphNode *getNextIDom(FlowGraphNode *FgNode) {
  return (FlowGraphNode *)FgNode->getSinglePredecessor();
}

FlowGraphNode *GenIR::fgNodeGetIDom(FlowGraphNode *FgNode) {
  FlowGraphNode *Idom = getNextIDom(FgNode);

  //  If the dominating block is in an EH region
  //  and the original block is not in the same region, then this
  //  is not a true dominance relationship. Progress to the next
  //  dominator in the chain until we reach a true dominating
  //  block or there are no more blocks.
  while (nullptr != Idom && fgNodeGetRegion(Idom) != EhRegionTree &&
         fgNodeGetRegion(Idom) != fgNodeGetRegion(FgNode)) {
    Idom = getNextIDom(Idom);
  }

  return Idom;
}

FlowGraphEdgeList *GenIR::fgNodeGetSuccessorList(FlowGraphNode *FgNode) {
  EHRegion *Region = fgNodeGetRegion(FgNode);
  FlowGraphEdgeList *FgEdge = new FlowGraphSuccessorEdgeList(FgNode, Region);
  if (fgEdgeListGetSink(FgEdge) == nullptr) {
    return nullptr;
  }
  return FgEdge;
}

FlowGraphEdgeList *fgEdgeListGetNextSuccessor(FlowGraphEdgeList *FgEdge) {
  FgEdge->moveNext();
  if (fgEdgeListGetSink(FgEdge) == nullptr) {
    return nullptr;
  }
  return FgEdge;
}

FlowGraphEdgeList *GenIR::fgNodeGetPredecessorList(FlowGraphNode *Fg) {
  FlowGraphEdgeList *FgEdge = new FlowGraphPredecessorEdgeList(Fg);
  if (fgEdgeListGetSource(FgEdge) == nullptr) {
    return nullptr;
  }
  return FgEdge;
}

FlowGraphEdgeList *fgEdgeListGetNextPredecessor(FlowGraphEdgeList *FgEdge) {
  FgEdge->moveNext();
  if (fgEdgeListGetSource(FgEdge) == nullptr) {
    return nullptr;
  }
  return FgEdge;
}

FlowGraphNode *fgEdgeListGetSink(FlowGraphEdgeList *FgEdge) {
  return FgEdge->getSink();
}

FlowGraphNode *fgEdgeListGetSource(FlowGraphEdgeList *FgEdge) {
  return FgEdge->getSource();
}

FlowGraphSuccessorEdgeList::FlowGraphSuccessorEdgeList(FlowGraphNode *Fg,
                                                       EHRegion *Region)
    : FlowGraphEdgeList(), SuccIterator(Fg->getTerminator()),
      SuccIteratorEnd(Fg->getTerminator(), true), NominalSucc(nullptr) {
  if (Region != nullptr) {
    LandingPadInst *LandingPad = Region->HandlerLandingPad;
    if (LandingPad != nullptr) {
      NominalSucc = LandingPad->getParent();
    }
  }
}

void FlowGraphSuccessorEdgeList::moveNext() {
  if (NominalSucc == nullptr) {
    SuccIterator++;
  } else {
    LandingPadInst *LandingPad;
    Function *PreviousFilter;
    if (NominalSucc->isLandingPad()) {
      // We've just visited the landing pad (which we visit first).  We also
      // need to visit any filter referenced by this landing pad.
      LandingPad = NominalSucc->getLandingPadInst();
      PreviousFilter = nullptr;
    } else {
      // We've just visited a filter.  We need to visit the next filter if
      // there is one.
      PreviousFilter = NominalSucc->getParent();
      assert(NominalSucc == &PreviousFilter->getEntryBlock());
      assert(PreviousFilter->hasOneUse());
      Value *User = *PreviousFilter->user_begin();
      assert(isa<Constant>(User));
      assert(isa<Operator>(User));
      assert(cast<Operator>(User)->getOpcode() == CastInst::BitCast);
      LandingPad = nullptr;
      for (Value *User2 : User->users()) {
        if ((LandingPad = dyn_cast<LandingPadInst>(User2)) != nullptr) {
          break;
        }
        assert(isa<CallInst>(User2) &&
               "Expected other use to be tyepid.for call");
      }
      assert(LandingPad != nullptr && "Should be used in landing pad");
    }

    // Search LandingPad for the next filter after PreviousFilter (or for the
    // first filter, if PreviousFilter is nullptr).
    NominalSucc = nullptr;
    unsigned NumClauses = LandingPad->getNumClauses();
    for (unsigned I = 0; I < NumClauses; ++I) {
      Constant *Clause = LandingPad->getClause(I);
      Function *FilterFunction =
          dyn_cast<Function>(Clause->stripPointerCasts());
      if (FilterFunction != nullptr) {
        if (PreviousFilter == nullptr) {
          NominalSucc = &FilterFunction->getEntryBlock();
          break;
        }
        if (FilterFunction == PreviousFilter) {
          PreviousFilter = nullptr;
        }
      }
    }
  }
}

FlowGraphNode *FlowGraphSuccessorEdgeList::getSink() {
  if (NominalSucc != nullptr) {
    return (FlowGraphNode *)NominalSucc;
  }
  return (SuccIterator == SuccIteratorEnd) ? nullptr
                                           : (FlowGraphNode *)*SuccIterator;
}

FlowGraphNode *FlowGraphSuccessorEdgeList::getSource() {
  return (FlowGraphNode *)SuccIterator.getSource();
}

void GenIR::fgNodeSetOperandStack(FlowGraphNode *Fg, ReaderStack *Stack) {
  FlowGraphInfoMap[Fg].TheReaderStack = Stack;
}

ReaderStack *GenIR::fgNodeGetOperandStack(FlowGraphNode *Fg) {
  return FlowGraphInfoMap[Fg].TheReaderStack;
}

bool GenIR::fgNodeIsVisited(FlowGraphNode *Fg) {
  return FlowGraphInfoMap[Fg].IsVisited;
}

void GenIR::fgNodeSetVisited(FlowGraphNode *Fg, bool Visited) {
  FlowGraphInfoMap[Fg].IsVisited = Visited;
}

// Check whether this node propagates operand stack.
bool GenIR::fgNodePropagatesOperandStack(FlowGraphNode *Fg) {
  return FlowGraphInfoMap[Fg].PropagatesOperandStack;
}

// Set whether this node propagates operand stack.
void GenIR::fgNodeSetPropagatesOperandStack(FlowGraphNode *Fg,
                                            bool PropagatesOperandStack) {
  FlowGraphInfoMap[Fg].PropagatesOperandStack = PropagatesOperandStack;
}

FlowGraphNode *GenIR::fgNodeGetNext(FlowGraphNode *FgNode) {
  Function *Parent = FgNode->getParent();
  if (FgNode == &(Parent->back())) {
    if (Parent == RootFunction) {
      // Last node in root: all done.
      return nullptr;
    }

    // This is the entry block for a to-be-outlined filter function.  The code
    // for the filter body is in the root function (it will get moved in
    // readerPostVisit); visit that node now.
    assert(FgNode == &Parent->getEntryBlock());
    assert(FgNode->getSingleSuccessor() != nullptr);
    return (FlowGraphNode *)FgNode->getSingleSuccessor();
  }

  assert(Parent == RootFunction);
  BasicBlock *NextBlock = FgNode->getNextNode();
  for (BasicBlock *Pred : predecessors(NextBlock)) {
    if (Pred->getParent() != Parent) {
      // We've found a block with a predecessor that is not in the root
      // function, which therefore must be the entry block of a filter function
      // that will be outlined.  Visit the filter entry block before visiting
      // this block (which is the first block of the filter body).
      assert(llvm::all_of(predecessors(NextBlock), [Pred, Parent](
                                                       BasicBlock *OtherPred) {
        return ((OtherPred == Pred) || (OtherPred->getParent() == Parent));
      }) && "Unable to find unique pred in filter");
      assert(Pred == &Pred->getParent()->getEntryBlock() &&
             "Need to start at filter entry");
      return (FlowGraphNode *)Pred;
    }
  }
  return (FlowGraphNode *)NextBlock;
}

FlowGraphNode *GenIR::fgPrePhase(FlowGraphNode *Fg) { return FirstMSILBlock; }

void GenIR::fgPostPhase() { DoneBuildingFlowGraph = true; }

void GenIR::fgAddLabelToBranchList(IRNode *LabelNode, IRNode *BranchNode) {
  return;
}

void GenIR::insertIBCAnnotations() { return; }

IRNode *GenIR::fgNodeFindStartLabel(FlowGraphNode *Block) { return nullptr; }

bool GenIR::fgBlockHasFallThrough(FlowGraphNode *Block) { return false; }

#pragma endregion

#pragma region MSIL OPCODES

//===----------------------------------------------------------------------===//
//
// MSIL READER opcode to LLVM IR translation
//
//===----------------------------------------------------------------------===//

IRNode *GenIR::loadConstantI4(int32_t Constant) {
  uint32_t NumBits = 32;
  bool IsSigned = true;

  return (IRNode *)ConstantInt::get(*JitContext->LLVMContext,
                                    APInt(NumBits, Constant, IsSigned));
}

IRNode *GenIR::loadConstantI8(int64_t Constant) {
  uint32_t NumBits = 64;
  bool IsSigned = true;

  return (IRNode *)ConstantInt::get(*JitContext->LLVMContext,
                                    APInt(NumBits, Constant, IsSigned));
}

IRNode *GenIR::loadConstantI(size_t Constant) {
  uint32_t NumBits = TargetPointerSizeInBits;
  bool IsSigned = true;
  return (IRNode *)ConstantInt::get(*JitContext->LLVMContext,
                                    APInt(NumBits, Constant, IsSigned));
}

IRNode *GenIR::loadConstantR4(float Value) {
  return (IRNode *)ConstantFP::get(*JitContext->LLVMContext, APFloat(Value));
}

IRNode *GenIR::loadConstantR8(double Value) {
  return (IRNode *)ConstantFP::get(*JitContext->LLVMContext, APFloat(Value));
}

// Load the array length field.
IRNode *GenIR::loadLen(IRNode *Array, bool ArrayMayBeNull) {
  // For length element type does not matter.
  Array = this->ensureIsArray(Array, nullptr);

  if (ArrayMayBeNull && UseExplicitNullChecks) {
    // Check whether the array pointer, rather than the pointer to its
    // length field, is null.
    Array = genNullCheck(Array);
    ArrayMayBeNull = false;
  }

  // Length field is at index 1. Get its address.
  Value *LengthFieldAddress = LLVMBuilder->CreateStructGEP(nullptr, Array, 1);

  // Load and return the length.
  // TODO: this load cannot be aliased.
  Value *Length = makeLoad(LengthFieldAddress, false, ArrayMayBeNull);

  // Result is an unsigned native int.
  IRNode *Result = convertToStackType((IRNode *)Length,
                                      CorInfoType::CORINFO_TYPE_NATIVEUINT);
  return (IRNode *)Result;
}

// Load the string length field.
IRNode *GenIR::loadStringLen(IRNode *Address) {
  // Address should be a managed pointer type.
  Type *AddressTy = Address->getType();
  ASSERT(isManagedPointerType(AddressTy));

  // Optionally do an explicit null check.
  bool NullCheckBeforeLoad = UseExplicitNullChecks;
  if (NullCheckBeforeLoad) {
    // Check whether the string pointer, rather than the pointer to its
    // length field, is null.
    Address = genNullCheck(Address);
  }

  // See if this type is the one we use to model strings, and if not, do the
  // requisite cast (note we can see System.__Canon* here, for instance).
  Type *BuiltInStringType = getBuiltInStringType();
  if (AddressTy != BuiltInStringType) {
    Address =
        (IRNode *)LLVMBuilder->CreatePointerCast(Address, BuiltInStringType);
  }

  // Length field is at field index 1. Get its address.
  Value *LengthFieldAddress = LLVMBuilder->CreateStructGEP(nullptr, Address, 1);

  // Load and return the length.
  // TODO: this load cannot be aliased.
  Value *Length = makeLoad(LengthFieldAddress, false, !NullCheckBeforeLoad);
  return (IRNode *)Length;
}

// Load a character from a string.
IRNode *GenIR::stringGetChar(IRNode *Address, IRNode *Index) {
  // Address should be a managed pointer type.
  Type *AddressTy = Address->getType();
  ASSERT(isManagedPointerType(AddressTy));

  // Optionally do an explicit null check.
  bool NullCheckBeforeLoad = UseExplicitNullChecks;
  if (NullCheckBeforeLoad) {
    // Check whether the string pointer, rather than the pointer to its
    // length field, is null.
    Address = genNullCheck(Address);
  }

  // See if this type is the one we use to model strings, and if not, do the
  // requisite cast (note we can see System.__Canon* here, for instance).
  Type *BuiltInStringType = getBuiltInStringType();
  if (AddressTy != BuiltInStringType) {
    Address =
        (IRNode *)LLVMBuilder->CreatePointerCast(Address, BuiltInStringType);
  }

  // Cache the context
  LLVMContext &Context = *JitContext->LLVMContext;

  // Build up gep indices.
  Value *Indexes[] = {ConstantInt::get(Type::getInt32Ty(Context), 0),
                      ConstantInt::get(Type::getInt32Ty(Context), 2), Index};

  // Index to the desired char.
  Value *CharAddress = LLVMBuilder->CreateInBoundsGEP(Address, Indexes);

  // Load and return the char.
  Value *Char = makeLoad(CharAddress, false, !NullCheckBeforeLoad);
  IRNode *Result =
      convertToStackType((IRNode *)Char, CorInfoType::CORINFO_TYPE_CHAR);

  return Result;
}

IRNode *GenIR::loadNull() {
  Type *NullType =
      getManagedPointerType(Type::getInt8Ty(*JitContext->LLVMContext));
  return (IRNode *)Constant::getNullValue(NullType);
}

IRNode *GenIR::unaryOp(ReaderBaseNS::UnaryOpcode Opcode, IRNode *Arg1) {

  if (Opcode == ReaderBaseNS::Neg) {
    if (Arg1->getType()->isFloatingPointTy()) {
      return (IRNode *)LLVMBuilder->CreateFNeg(Arg1);
    } else {
      return (IRNode *)LLVMBuilder->CreateNeg(Arg1);
    }
  }

  if (Opcode == ReaderBaseNS::Not) {
    return (IRNode *)LLVMBuilder->CreateNot(Arg1);
  }

  ASSERTNR(UNREACHED);
  return nullptr;
}

IRNode *GenIR::binaryOp(ReaderBaseNS::BinaryOpcode Opcode, IRNode *Arg1,
                        IRNode *Arg2) {

  struct BinaryTriple {
    union {
      Instruction::BinaryOps Opcode;
      Intrinsic::ID Intrinsic;
    } Op;
    bool IsOverflow;
    bool IsUnsigned;

    // Constructor for operations that map to LLVM opcodes
    BinaryTriple(Instruction::BinaryOps Opcode, bool IsOverflow,
                 bool IsUnsigned)
        : IsOverflow(IsOverflow), IsUnsigned(IsUnsigned) {
      Op.Opcode = Opcode;
    }

    // Constructor for operations that map to LLVM intrinsics
    BinaryTriple(Intrinsic::ID Intrinsic, bool IsOverflow, bool IsUnsigned)
        : IsOverflow(IsOverflow), IsUnsigned(IsUnsigned) {
      Op.Intrinsic = Intrinsic;
    }

    // Default constructor for invalid cases
    BinaryTriple() {}
  };

  static const BinaryTriple IntMap[ReaderBaseNS::LastBinaryOpcode] = {
      {Instruction::BinaryOps::Add, false, false},  // ADD
      {Intrinsic::sadd_with_overflow, true, false}, // ADD_OVF
      {Intrinsic::uadd_with_overflow, true, true},  // ADD_OVF_UN
      {Instruction::BinaryOps::And, false, false},  // AND
      {Instruction::BinaryOps::SDiv, false, false}, // DIV
      {Instruction::BinaryOps::UDiv, false, true},  // DIV_UN
      {Instruction::BinaryOps::Mul, false, false},  // MUL
      {Intrinsic::smul_with_overflow, true, false}, // MUL_OVF
      {Intrinsic::umul_with_overflow, true, true},  // MUL_OVF_UN
      {Instruction::BinaryOps::Or, false, false},   // OR
      {Instruction::BinaryOps::SRem, false, false}, // REM
      {Instruction::BinaryOps::URem, false, true},  // REM_UN
      {Instruction::BinaryOps::Sub, false, false},  // SUB
      {Intrinsic::ssub_with_overflow, true, false}, // SUB_OVF
      {Intrinsic::usub_with_overflow, true, true},  // SUB_OVF_UN
      {Instruction::BinaryOps::Xor, false, false}   // XOR
  };

  static const BinaryTriple FloatMap[ReaderBaseNS::LastBinaryOpcode] = {
      {Instruction::BinaryOps::FAdd, false, false}, // ADD
      {},                                           // ADD_OVF (invalid)
      {},                                           // ADD_OVF_UN (invalid)
      {},                                           // AND (invalid)
      {Instruction::BinaryOps::FDiv, false, false}, // DIV
      {},                                           // DIV_UN (invalid)
      {Instruction::BinaryOps::FMul, false, false}, // MUL
      {},                                           // MUL_OVF (invalid)
      {},                                           // MUL_OVF_UN (invalid)
      {},                                           // OR (invalid)
      {Instruction::BinaryOps::FRem, false, false}, // REM
      {},                                           // REM_UN (invalid)
      {Instruction::BinaryOps::FSub, false, false}, // SUB
      {},                                           // SUB_OVF (invalid)
      {},                                           // SUB_OVF_UN (invalid)
      {},                                           // XOR (invalid)
  };

  Type *Type1 = Arg1->getType();
  Type *Type2 = Arg2->getType();
  Type *ResultType = binaryOpType(Opcode, Type1, Type2);
  Type *ArithType = ResultType;

  // If the result is a pointer, see if we have simple
  // pointer + int op...
  if (ResultType->isPointerTy()) {
    switch (Opcode) {
    case ReaderBaseNS::Add: {
      IRNode *PtrAdd = genPointerAdd(Arg1, Arg2);
      if (PtrAdd != nullptr) {
        return PtrAdd;
      }
      break;
    }

    case ReaderBaseNS::Sub: {
      IRNode *PtrSub = genPointerSub(Arg1, Arg2);
      if (PtrSub != nullptr) {
        return PtrSub;
      }
      break;
    }

    case ReaderBaseNS::AddOvfUn:
    case ReaderBaseNS::SubOvfUn: {
      // Arithmetic with overflow must use an appropriately-sized integer to
      // perform the arithmetic, then convert the result back to the pointer
      // type.
      ArithType =
          Type::getIntNTy(*JitContext->LLVMContext, TargetPointerSizeInBits);
      break;
    }
    default:
      // No fixup required
      break;
    }
  }

  assert(ArithType == ResultType || ResultType->isPointerTy());

  bool IsFloat = ResultType->isFloatingPointTy();
  const BinaryTriple *Triple = IsFloat ? FloatMap : IntMap;

  bool IsOverflow = Triple[Opcode].IsOverflow;
  bool IsUnsigned = Triple[Opcode].IsUnsigned;

  if (Type1 != ArithType) {
    Arg1 = convert(ArithType, Arg1, !IsUnsigned);
  }

  if (Type2 != ArithType) {
    Arg2 = convert(ArithType, Arg2, !IsUnsigned);
  }

  IRNode *Result;
  if (IsFloat && Opcode == ReaderBaseNS::BinaryOpcode::Rem) {
    // FRem must be lowered to a JIT helper call to avoid undefined symbols
    // during emit.
    //
    // TODO: it may be possible to delay this lowering by updating the JIT
    // APIs to allow the definition of a target library (via TargeLibraryInfo).
    CorInfoHelpFunc Helper = CORINFO_HELP_UNDEF;
    if (ResultType->isFloatTy()) {
      Helper = CORINFO_HELP_FLTREM;
    } else if (ResultType->isDoubleTy()) {
      Helper = CORINFO_HELP_DBLREM;
    } else {
      llvm_unreachable("Bad floating point type!");
    }

    const bool MayThrow = false;
    Result = (IRNode *)callHelperImpl(Helper, MayThrow, ResultType, Arg1, Arg2)
                 .getInstruction();
  } else if (IsOverflow) {
    // Call the appropriate intrinsic.  Its result is a pair of the arithmetic
    // result and a bool indicating whether the operation overflows.
    Value *Intrinsic = Intrinsic::getDeclaration(
        JitContext->CurrentModule, Triple[Opcode].Op.Intrinsic, ArithType);
    Value *Args[] = {Arg1, Arg2};
    const bool MayThrow = false;
    Value *Pair = makeCall(Intrinsic, MayThrow, Args).getInstruction();

    // Extract the bool and raise an overflow exception if set.
    Value *OvfBool = LLVMBuilder->CreateExtractValue(Pair, 1, "Ovf");
    genConditionalThrow(OvfBool, CORINFO_HELP_OVERFLOW, "ThrowOverflow");

    // Extract the result.
    Result = (IRNode *)LLVMBuilder->CreateExtractValue(Pair, 0);
  } else {
    // Create a simple binary operation.
    Instruction::BinaryOps Op = Triple[Opcode].Op.Opcode;

    if ((Op == Instruction::BinaryOps::SDiv) ||
        (Op == Instruction::BinaryOps::UDiv) ||
        (Op == Instruction::BinaryOps::SRem) ||
        (Op == Instruction::BinaryOps::URem)) {
      // Integer divide and remainder throw a DivideByZeroException
      // if the divisor is zero
      if (UseExplicitZeroDivideChecks) {
        Value *IsZero = LLVMBuilder->CreateIsNull(Arg2);
        genConditionalThrow(IsZero, CORINFO_HELP_THROWDIVZERO,
                            "ThrowDivideByZero");
      } else {
        // This configuration isn't really supported.  To support it we'd
        // need to annotate the divide we're about to generate as possibly
        // throwing an exception (that would be raised from a machine trap).
      }
    }

    Result = (IRNode *)LLVMBuilder->CreateBinOp(Op, Arg1, Arg2);
  }

  if (ResultType != ArithType) {
    assert(ResultType->isPointerTy());
    assert(ArithType->isIntegerTy());

    Result = (IRNode *)LLVMBuilder->CreateIntToPtr(Result, ResultType);
  }

  return Result;
}

Type *GenIR::binaryOpType(ReaderBaseNS::BinaryOpcode Opcode, Type *Type1,
                          Type *Type2) {
  // Roughly follows ECMA-355, Table III.2.
  // If both types are floats, the result is the larger float type.
  if (Type1->isFloatingPointTy() && Type2->isFloatingPointTy()) {
    uint32_t Size1 = Type1->getPrimitiveSizeInBits();
    uint32_t Size2 = Type2->getPrimitiveSizeInBits();
    return (Size1 >= Size2 ? Type1 : Type2);
  }

  const bool Type1IsInt = Type1->isIntegerTy();
  const bool Type2IsInt = Type2->isIntegerTy();
  const bool Type1IsPtr = Type1->isPointerTy();
  const bool Type2IsPtr = Type2->isPointerTy();

  assert((Type1IsInt || Type1IsPtr) &&
         "unexpected operand type1 for binary op");
  assert((Type2IsInt || Type2IsPtr) &&
         "unexpected operand type2 for binary op");

  const uint32_t Size1 =
      Type1IsPtr ? TargetPointerSizeInBits : Type1->getPrimitiveSizeInBits();
  const uint32_t Size2 =
      Type2IsPtr ? TargetPointerSizeInBits : Type2->getPrimitiveSizeInBits();

  // If both types are integers, sizes must match, or one of the sizes must be
  // native int and the other must be smaller.
  if (Type1IsInt && Type2IsInt) {
    if (Size1 == Size2) {
      return Type1;
    }
    if ((Size1 == TargetPointerSizeInBits) && (Size1 > Size2)) {
      return Type1;
    }
    if ((Size2 == TargetPointerSizeInBits) && (Size2 > Size1)) {
      return Type2;
    }
  } else {
    const bool Type1IsUnmanagedPointer = isUnmanagedPointerType(Type1);
    const bool Type2IsUnmanagedPointer = isUnmanagedPointerType(Type2);
    const bool IsStrictlyAdd = (Opcode == ReaderBaseNS::Add);
    const bool IsAdd = IsStrictlyAdd || (Opcode == ReaderBaseNS::AddOvf) ||
                       (Opcode == ReaderBaseNS::AddOvfUn);
    const bool IsStrictlySub = (Opcode == ReaderBaseNS::Sub);
    const bool IsSub = IsStrictlySub || (Opcode == ReaderBaseNS::SubOvf) ||
                       (Opcode == ReaderBaseNS::SubOvfUn);
    const bool IsStrictlyAddOrSub = IsStrictlyAdd || IsStrictlySub;
    const bool IsAddOrSub = IsAdd || IsSub;

    // If we see a mixture of int and unmanaged pointer, the result
    // is generally a native int, with a few special cases where we
    // preserve pointer-ness.
    if (Type1IsUnmanagedPointer || Type2IsUnmanagedPointer) {
      // ptr +/- int = ptr
      if (IsAddOrSub && Type1IsUnmanagedPointer && Type2IsInt &&
          (Size1 >= Size2)) {
        return Type1;
      }
      // int + ptr = ptr
      if (IsAdd && Type1IsInt && Type2IsUnmanagedPointer && (Size2 >= Size1)) {
        return Type2;
      }
      // Otherwise type result as native int as long as there's no truncation
      // going on.
      if ((Size1 <= TargetPointerSizeInBits) &&
          (Size2 <= TargetPointerSizeInBits)) {
        return Type::getIntNTy(*JitContext->LLVMContext,
                               TargetPointerSizeInBits);
      }
    } else if (isManagedPointerType(Type1)) {
      if (IsSub && isManagedPointerType(Type2)) {
        // The difference of two managed pointers is a native int.
        return Type::getIntNTy(*JitContext->LLVMContext,
                               TargetPointerSizeInBits);
      } else if (IsStrictlyAddOrSub && Type2IsInt && (Size1 >= Size2)) {
        // Special case for just strict add and sub: if Type1 is a managed
        // pointer and Type2 is an integer, the result is Type1. We see the
        // add case in some internal uses in reader base. We see the sub case
        // in some IL stubs.
        return Type1;
      }
    }
  }

  // All other combinations are invalid.
  ASSERT(UNREACHED);
  return nullptr;
}

// Handle simple field access via a structural GEP.
IRNode *GenIR::simpleFieldAddress(IRNode *BaseAddress,
                                  CORINFO_RESOLVED_TOKEN *ResolvedToken,
                                  CORINFO_FIELD_INFO *FieldInfo) {
  // Determine field index and referent type.
  CORINFO_FIELD_HANDLE FieldHandle = ResolvedToken->hField;
  Type *BaseAddressTy = BaseAddress->getType();
  ASSERT(BaseAddressTy->isPointerTy());
  Type *BaseObjTy = cast<PointerType>(BaseAddressTy)->getElementType();
  Value *Address = nullptr;

  if (BaseObjTy->isStructTy() &&
      (FieldIndexMap->find(FieldHandle) != FieldIndexMap->end())) {

    const uint32_t FieldIndex = (*FieldIndexMap)[FieldHandle];
    StructType *BaseObjStructTy = cast<StructType>(BaseObjTy);

    // Double-check that the field index is sensible. Note
    // in unverifiable IL we may not have proper referent types and
    // so may see what appear to be unrelated field accesses.
    if (BaseObjStructTy->getNumElements() > FieldIndex) {
      ASSERT(JitContext->CurrentModule->getDataLayout()
                 .getStructLayout(BaseObjStructTy)
                 ->getElementOffset(FieldIndex) == FieldInfo->offset);

      Address = LLVMBuilder->CreateStructGEP(nullptr, BaseAddress, FieldIndex);
    }
  }

  if (Address == nullptr) {
    // We can't find the struct type or the field index, or the field index
    // doesn't make sense for the referent type we have on hand.
    // It can happen, for example, if we cast native int pointer to
    // IntPtr pointer. Unfortunately we can't get the enclosing type
    // via ICorJitInfo interface so we can't create a struct version of GEP.

    Address = binaryOp(ReaderBaseNS::Add, BaseAddress,
                       loadConstantI(FieldInfo->offset));
  }

  return (IRNode *)Address;
}

// Handle pointer + int by emitting a flattened LLVM GEP.
IRNode *GenIR::genPointerAdd(IRNode *Arg1, IRNode *Arg2) {
  // Assume 1 is base and 2 is offset
  IRNode *BasePtr = Arg1;
  IRNode *Offset = Arg2;

  // Reconsider based on types.
  bool Arg1IsPointer = Arg1->getType()->isPointerTy();
  bool Arg2IsPointer = Arg2->getType()->isPointerTy();
  ASSERT(Arg1IsPointer || Arg2IsPointer);

  // Bail if both args are already pointer types.
  if (Arg1IsPointer && Arg2IsPointer) {
    return nullptr;
  }

  // Swap base and offset if we got it wrong.
  if (Arg2IsPointer) {
    BasePtr = Arg2;
    Offset = Arg1;
  }

  // Bail if offset is not integral.
  Type *OffsetTy = Offset->getType();
  if (!OffsetTy->isIntegerTy()) {
    return nullptr;
  }

  // Build an LLVM GEP for the resulting address.
  // For now we "flatten" to byte offsets.
  Type *CharPtrTy = Type::getInt8PtrTy(
      *JitContext->LLVMContext, BasePtr->getType()->getPointerAddressSpace());
  Value *BasePtrCast = LLVMBuilder->CreateBitCast(BasePtr, CharPtrTy);
  Value *ResultPtr = LLVMBuilder->CreateInBoundsGEP(BasePtrCast, Offset);
  return (IRNode *)ResultPtr;
}

// Handle pointer - int by emitting a flattened LLVM GEP.
IRNode *GenIR::genPointerSub(IRNode *Arg1, IRNode *Arg2) {

  // Assume 1 is base and 2 is offset
  IRNode *BasePtr = Arg1;
  IRNode *Offset = Arg2;

  // Reconsider based on types.
  bool Arg1IsPointer = Arg1->getType()->isPointerTy();
  bool Arg2IsPointer = Arg2->getType()->isPointerTy();
  ASSERT(Arg1IsPointer);

  // Bail if both args are already pointer types.
  if (Arg1IsPointer && Arg2IsPointer) {
    return nullptr;
  }

  // Bail if offset is not integral.
  Type *OffsetTy = Offset->getType();
  if (!OffsetTy->isIntegerTy()) {
    return nullptr;
  }

  // Build an LLVM GEP for the resulting address.
  // For now we "flatten" to byte offsets.
  Type *CharPtrTy = Type::getInt8PtrTy(
      *JitContext->LLVMContext, BasePtr->getType()->getPointerAddressSpace());
  Value *BasePtrCast = LLVMBuilder->CreateBitCast(BasePtr, CharPtrTy);
  Value *NegOffset = LLVMBuilder->CreateNeg(Offset);
  Value *ResultPtr = LLVMBuilder->CreateGEP(BasePtrCast, NegOffset);
  return (IRNode *)ResultPtr;
}

Function *GenIR::getCurrentFilter() {
  if ((CurrentRegion != nullptr) &&
      (CurrentRegion->Kind == ReaderBaseNS::RegionKind::RGN_Filter)) {
    return CurrentRegion->HandlerRegion->FilterFunction;
  }

  // Filters never have child regions, so if the leaf region at this point
  // isn't a filter then it isn't enclosed in a filter at all.
  return nullptr;
}

Value *GenIR::getFrameAddress(Value *RootFrameAddress) {
  assert(isa<AllocaInst>(RootFrameAddress));
  Function *FilterFunction = getCurrentFilter();
  if (FilterFunction == nullptr) {
    // This reference is not from a filter and therefore does not need to be
    // escaped.

    return RootFrameAddress;
  }
  Value *&Memo = LocalRecovers[{RootFrameAddress, FilterFunction}];
  if (Memo != nullptr) {
    // We've already referenced this variable in this filter.
    return Memo;
  }
  Value *RecoveredAddress = recoverAddress(RootFrameAddress, FilterFunction);
  Memo = RecoveredAddress;
  return RecoveredAddress;
}

Value *GenIR::recoverAddress(Value *RootAddress, Function *FilterFunction) {
  assert(FilterFunction != nullptr);
  assert(isa<AllocaInst>(RootAddress));
  assert(cast<Instruction>(RootAddress)->getParent()->getParent() ==
         RootFunction);
  int32_t LocalIndex = escapeLocal(RootAddress);
  BasicBlock *Prolog = &FilterFunction->getEntryBlock();
  TerminatorInst *PrologEnd = Prolog->getTerminator();
  assert(PrologEnd != nullptr);
  auto SavedInsertPoint = LLVMBuilder->saveIP();
  LLVMBuilder->SetInsertPoint(PrologEnd);
  Value *LocalRecover = Intrinsic::getDeclaration(JitContext->CurrentModule,
                                                  Intrinsic::localrecover);
  Type *Int32Ty = Type::getInt32Ty(*JitContext->LLVMContext);
  Type *Int8PtrTy = Type::getInt8PtrTy(*JitContext->LLVMContext);
  Constant *RootFunctionAddress =
      ConstantExpr::getBitCast(RootFunction, Int8PtrTy);
  Value *FilterFrame = &*FilterFunction->arg_begin();
  Value *RecoveredAddress = LLVMBuilder->CreateCall(
      LocalRecover, {RootFunctionAddress, FilterFrame,
                     ConstantInt::get(Int32Ty, LocalIndex)});
  if (RecoveredAddress->getType() != RootAddress->getType()) {
    RecoveredAddress =
        LLVMBuilder->CreateBitCast(RecoveredAddress, RootAddress->getType());
  }

  LLVMBuilder->restoreIP(SavedInsertPoint);
  return RecoveredAddress;
}

Value *GenIR::getReadonlyParameter(uint32_t Index) {
  Argument *RootArgument = functionArgAt(RootFunction, Index);
  return getReadonlyParameter(RootArgument);
}

Value *GenIR::getReadonlyParameter(Argument *Parameter) {
  assert(Parameter->getParent() == RootFunction);
  Function *FilterFunction = getCurrentFilter();
  if (FilterFunction == nullptr) {
    // This reference is not from a filter and therefore does not need to be
    // escaped.

    return Parameter;
  }
  Value *&Memo = LocalRecovers[{Parameter, FilterFunction}];
  if (Memo != nullptr) {
    // We've already referenced this parameter in this filter.
    return Memo;
  }

  // We have to spill the parameter so we have a local to escape and look up
  // in the filter.
  Instruction *Alloca = createTemporary(Parameter->getType(), "spill");
  auto SavedInsertPoint = LLVMBuilder->saveIP();
  BasicBlock *TempBlock = Alloca->getParent();
  if (Alloca == &TempBlock->back()) {
    LLVMBuilder->SetInsertPoint(TempBlock);
  } else {
    LLVMBuilder->SetInsertPoint(Alloca->getNextNode());
  }
  LLVMBuilder->CreateStore(Parameter, Alloca);

  // Now escape the spilled local of the root function and get a corresponding
  // local of the filter function.
  Instruction *RecoveredAddress =
      cast<Instruction>(recoverAddress(Alloca, FilterFunction));

  // Load the filter local since the caller wants the value.
  assert(RecoveredAddress != &RecoveredAddress->getParent()->back());
  LLVMBuilder->SetInsertPoint(RecoveredAddress->getNextNode());
  Value *LoadedValue = LLVMBuilder->CreateLoad(RecoveredAddress);

  // Done editing
  LLVMBuilder->restoreIP(SavedInsertPoint);

  // Record and return the result.
  Memo = LoadedValue;
  return LoadedValue;
}

Value *GenIR::getArgumentAddress(uint32_t Ordinal) {
  uint32_t Index = MethodSignature.getArgIndexForILArg(Ordinal);
  const ABIArgInfo &Info = ABIMethodSig.getArgumentInfo(Index);
  if (Info.getKind() == ABIArgInfo::Indirect) {
    // These are not homed (and the pointer value is unchanging), so get the
    // value of the parameter itself.
    return getReadonlyParameter(Index);
  }
  // Get the home location for this parameter.
  return getFrameAddress(Arguments[Index]);
}

void GenIR::storeLocal(uint32_t LocalOrdinal, IRNode *Arg1,
                       ReaderAlignType Alignment, bool IsVolatile) {
  uint32_t LocalIndex = LocalOrdinal;
  Value *LocalAddress = getFrameAddress(LocalVars[LocalIndex]);
  Type *LocalTy = LocalAddress->getType()->getPointerElementType();
  IRNode *Value =
      convertFromStackType(Arg1, LocalVarCorTypes[LocalIndex], LocalTy);
  storeAtAddressNoBarrierNonNull((IRNode *)LocalAddress, Value, LocalTy,
                                 IsVolatile);
}

IRNode *GenIR::loadLocal(uint32_t LocalOrdinal) {
  uint32_t LocalIndex = LocalOrdinal;
  Value *LocalAddress = getFrameAddress(LocalVars[LocalIndex]);
  Type *LocalTy = LocalAddress->getType()->getPointerElementType();
  const bool IsVolatile = false;
  return loadAtAddressNonNull((IRNode *)LocalAddress, LocalTy,
                              LocalVarCorTypes[LocalIndex], Reader_AlignNatural,
                              IsVolatile);
}

IRNode *GenIR::loadLocalAddress(uint32_t LocalOrdinal) {
  uint32_t LocalIndex = LocalOrdinal;
  return loadManagedAddress(getFrameAddress(LocalVars[LocalIndex]));
}

void GenIR::storeArg(uint32_t ArgOrdinal, IRNode *Arg1,
                     ReaderAlignType Alignment, bool IsVolatile) {
  uint32_t ArgIndex = MethodSignature.getArgIndexForILArg(ArgOrdinal);
  Value *ArgAddress = getArgumentAddress(ArgOrdinal);
  Type *ArgTy = ArgAddress->getType()->getPointerElementType();
  const CallArgType &CallArgType = MethodSignature.getArgumentTypes()[ArgIndex];
  IRNode *Value = convertFromStackType(Arg1, CallArgType.CorType, ArgTy);

  if (ABIMethodSig.getArgumentInfo(ArgIndex).getKind() ==
      ABIArgInfo::Indirect) {
    storeIndirectArg(CallArgType, Value, ArgAddress, IsVolatile);
  } else {
    storeAtAddressNoBarrierNonNull((IRNode *)ArgAddress, Value, ArgTy,
                                   IsVolatile);
  }
}

IRNode *GenIR::loadArg(uint32_t ArgOrdinal, bool IsJmp) {
  uint32_t ArgIndex =
      IsJmp ? ArgOrdinal : MethodSignature.getArgIndexForILArg(ArgOrdinal);
  Value *ArgAddress = getArgumentAddress(ArgOrdinal);

  Type *ArgTy = ArgAddress->getType()->getPointerElementType();
  const bool IsVolatile = false;
  CorInfoType CorType = MethodSignature.getArgumentTypes()[ArgIndex].CorType;
  return loadAtAddressNonNull((IRNode *)ArgAddress, ArgTy, CorType,
                              Reader_AlignNatural, IsVolatile);
}

IRNode *GenIR::loadArgAddress(uint32_t ArgOrdinal) {
  Value *Address = getArgumentAddress(ArgOrdinal);
  return loadManagedAddress(Address);
}

IRNode *GenIR::loadManagedAddress(Value *UnmanagedAddress) {
  Type *ElementType = UnmanagedAddress->getType()->getPointerElementType();
  Type *ManagedPointerType = getManagedPointerType(ElementType);

  // ldloca and ldarga have to return managed pointers. Since we can't influence
  // the address space of the pointer alloca returns we have to add an
  // AddrSpaceCast to ManagedPointerType here. Normally we try to avoid such
  // casts.
  return (IRNode *)LLVMBuilder->CreateAddrSpaceCast(UnmanagedAddress,
                                                    ManagedPointerType);
}

// Load the address of the field described by ResolvedToken
// from the object Obj.
IRNode *GenIR::loadFieldAddress(CORINFO_RESOLVED_TOKEN *ResolvedToken,
                                IRNode *Obj) {
  bool ObjIsThis = objIsThis(Obj);
  CORINFO_FIELD_INFO FieldInfo;

  // TODO: optimize 'this' pointer reference for contextful classes

  int32_t AccessFlags = ObjIsThis ? CORINFO_ACCESS_THIS : CORINFO_ACCESS_ANY;
  AccessFlags |= CORINFO_ACCESS_ADDRESS;

  getFieldInfo(ResolvedToken, (CORINFO_ACCESS_FLAGS)AccessFlags, &FieldInfo);

  IRNode *Result = getFieldAddress(ResolvedToken, &FieldInfo, Obj, true);

  return Result;
}

// Get the address of the field described by ResolvedToken
// from the object Obj. Optionally null check.
IRNode *GenIR::getFieldAddress(CORINFO_RESOLVED_TOKEN *ResolvedToken,
                               CORINFO_FIELD_INFO *FieldInfo, IRNode *Obj,
                               bool MustNullCheck) {
  // Get the field address.
  Type *AddressTy = Obj->getType();

  // If we have a pointer-sized integer, convert to an unmanaged pointer.
  if (AddressTy->isIntegerTy()) {
    assert((AddressTy->getPrimitiveSizeInBits() == TargetPointerSizeInBits) &&
           "expected pointer-sized int");
    Type *PointerTy = getUnmanagedPointerType(AddressTy);
    Obj = (IRNode *)LLVMBuilder->CreateIntToPtr(Obj, PointerTy);
    AddressTy = PointerTy;
  }

  ASSERT(AddressTy->isPointerTy());
  const bool IsGcPointer = isManagedPointerType(AddressTy);
  Value *RawAddress = rdrGetFieldAddress(ResolvedToken, FieldInfo, Obj,
                                         IsGcPointer, MustNullCheck);

  // Determine the type of the field element.
  CorInfoType CorInfoType = FieldInfo->fieldType;
  CORINFO_CLASS_HANDLE Class = FieldInfo->structType;
  Type *FieldTy = getType(CorInfoType, Class);

  // Create the appropriately typed pointer to field.
  Type *FieldPtrTy;
  if (IsGcPointer) {
    FieldPtrTy = getManagedPointerType(FieldTy);
  } else {
    FieldPtrTy = getUnmanagedPointerType(FieldTy);
  }

  // Cast field address -- note in many cases this will not add IR
  // as the field address already has the right type.
  Value *Address = LLVMBuilder->CreateBitCast(RawAddress, FieldPtrTy);

  return (IRNode *)Address;
}

IRNode *GenIR::loadField(CORINFO_RESOLVED_TOKEN *ResolvedToken, IRNode *Obj,
                         ReaderAlignType AlignmentPrefix, bool IsVolatile) {
  // Gather relevant facts about this field access.
  bool ObjIsThis = objIsThis(Obj);
  int32_t AccessFlags = ObjIsThis ? CORINFO_ACCESS_THIS : CORINFO_ACCESS_ANY;
  AccessFlags |= CORINFO_ACCESS_GET;
  CORINFO_FIELD_INFO FieldInfo;

  getFieldInfo(ResolvedToken, (CORINFO_ACCESS_FLAGS)AccessFlags, &FieldInfo);
  if (doSimdIntrinsicOpt()) {
    Type *ObjType = Obj->getType();
    auto &Context = LLVMBuilder->getContext();

    if (ObjType->isVectorTy()) {
      int32_t ElementSize =
          ObjType->getVectorElementType()->getScalarSizeInBits();
      int32_t IndexInVector = FieldInfo.offset * 8 / ElementSize;
      IRNode *Index =
          (IRNode *)ConstantInt::get(Type::getInt32Ty(Context), IndexInVector);
      return (IRNode *)LLVMBuilder->CreateExtractElement(Obj, Index);
    }
  }

  // LoadStaticField and GetFieldAddress already generate
  // checkFieldAuthorization calls, so
  // only put them in the paths that terminate other ways.

  // It's legal to use LDFLD on a static field. In that case,
  // we need to make sure that we evaluate the object address for
  // side-effects, but then we treat it like LDSFLD.
  if (FieldInfo.fieldFlags & CORINFO_FLG_FIELD_STATIC) {
    pop(Obj);

    // TODO: check that unaligned load from static field is illegal.
    return loadStaticField(ResolvedToken, IsVolatile);
  }

  // Determine the type of the field element.
  CorInfoType CorInfoType = FieldInfo.fieldType;
  CORINFO_CLASS_HANDLE Class = FieldInfo.structType;
  Type *FieldTy = getType(CorInfoType, Class);

  // Fields typed as GC pointers are always aligned,
  // so ignore any smaller alignment prefix
  if (FieldTy->isPointerTy() &&
      isManagedPointerType(cast<PointerType>(FieldTy))) {
    AlignmentPrefix = Reader_AlignNatural;
  }

  // If accessing the field requires a helper, then we need to
  // call the helper routine; we can't just load the address
  // and do a load-indirect off it.
  if (FieldInfo.fieldAccessor == CORINFO_FIELD_INSTANCE_HELPER) {
    throw NotYetImplementedException("LoadField via helper");
  }

  // The operand on top of the stack may be the address of the
  // valuetype, or it could be an instance of the valuetype. If
  // it's an instance, we need to get its address.
  //
  // Some C# compiler versions used ldfld on floats and doubles.
  // Tolerate this by getting the address instead of the value.
  Type *AddressTy = Obj->getType();

  if (AddressTy->isStructTy() || AddressTy->isFloatingPointTy()) {
    Obj = addressOfValue(Obj);
  }

  if (CorInfoType == CORINFO_TYPE_VALUECLASS ||
      CorInfoType == CORINFO_TYPE_REFANY) {
    AlignmentPrefix = getMinimumClassAlignment(Class, AlignmentPrefix);
  }

  // When using explicit null checks, have getFieldAddress insert a null check
  // on the base object and indicate that it is known not to be null later when
  // generating the load.
  // Otherwise, skip the null check here but indicate that the load may be
  // null so that it can (in theory) be annotated accordingly.
  bool NullCheckBeforeLoad = UseExplicitNullChecks;
  IRNode *Address =
      getFieldAddress(ResolvedToken, &FieldInfo, Obj, NullCheckBeforeLoad);

  return loadAtAddress(Address, FieldTy, CorInfoType, ResolvedToken,
                       AlignmentPrefix, IsVolatile, !NullCheckBeforeLoad);
}

// Generate instructions for loading value of the specified type at the
// specified address.
IRNode *GenIR::loadAtAddress(IRNode *Address, Type *Ty, CorInfoType CorType,
                             CORINFO_RESOLVED_TOKEN *ResolvedToken,
                             ReaderAlignType AlignmentPrefix, bool IsVolatile,
                             bool AddressMayBeNull) {
  if (Ty->isStructTy()) {
    bool IsFieldAccess = ResolvedToken->hField != nullptr;
    return loadObj(ResolvedToken, Address, AlignmentPrefix, IsVolatile,
                   IsFieldAccess, AddressMayBeNull);
  } else {
    LoadInst *LoadInst = makeLoad(Address, IsVolatile, AddressMayBeNull);
    uint32_t Align = convertReaderAlignment(AlignmentPrefix);
    LoadInst->setAlignment(Align);

    IRNode *Result = convertToStackType((IRNode *)LoadInst, CorType);

    return Result;
  }
}

// Generate instructions for loading value of the specified type at the
// specified address.
IRNode *GenIR::loadAtAddress(IRNode *Address, Type *Ty, CorInfoType CorType,
                             ReaderAlignType AlignmentPrefix, bool IsVolatile,
                             bool AddressMayBeNull) {
  StructType *StructTy = dyn_cast<StructType>(Ty);
  if (StructTy != nullptr) {
    return loadNonPrimitiveObj(StructTy, Address, AlignmentPrefix, IsVolatile,
                               AddressMayBeNull);
  } else {
    LoadInst *LoadInst = makeLoad(Address, IsVolatile, AddressMayBeNull);
    uint32_t Align = convertReaderAlignment(AlignmentPrefix);
    LoadInst->setAlignment(Align);

    IRNode *Result = convertToStackType((IRNode *)LoadInst, CorType);

    return Result;
  }
}

// Generate instructions for storing value of the specified type at the
// specified address.
void GenIR::storeAtAddress(IRNode *Address, IRNode *ValueToStore, Type *Ty,
                           CORINFO_RESOLVED_TOKEN *ResolvedToken,
                           ReaderAlignType Alignment, bool IsVolatile,
                           bool IsField, bool AddressMayBeNull) {
  // We do things differently based on whether the field is a value class.
  if (Ty->isStructTy()) {
    storeObj(ResolvedToken, ValueToStore, Address, Alignment, IsVolatile,
             IsField, AddressMayBeNull);
  } else {
    StoreInst *StoreInst =
        makeStore(ValueToStore, Address, IsVolatile, AddressMayBeNull);
    uint32_t Align = convertReaderAlignment(Alignment);
    StoreInst->setAlignment(Align);
  }
}

void GenIR::storeAtAddressNoBarrierNonNull(IRNode *Address,
                                           IRNode *ValueToStore, llvm::Type *Ty,
                                           bool IsVolatile) {
  StructType *StructTy = dyn_cast<StructType>(Ty);
  if (StructTy != nullptr) {
    assert(ValueToStore->getType()->isPointerTy() &&
           (ValueToStore->getType()->getPointerElementType() == Ty));
    assert(doesValueRepresentStruct(ValueToStore));
    copyStruct(StructTy, Address, ValueToStore, IsVolatile);
  } else {
    makeStoreNonNull(ValueToStore, Address, IsVolatile);
  }
}

void GenIR::storeField(CORINFO_RESOLVED_TOKEN *FieldToken, IRNode *ValueToStore,
                       IRNode *Object, ReaderAlignType Alignment,
                       bool IsVolatile) {
  // Gather information about the field
  const bool ObjectIsThis = objIsThis(Object);
  int32_t AccessFlags = ObjectIsThis ? CORINFO_ACCESS_THIS : CORINFO_ACCESS_ANY;
  AccessFlags |= CORINFO_ACCESS_SET;
  CORINFO_FIELD_INFO FieldInfo;
  getFieldInfo(FieldToken, (CORINFO_ACCESS_FLAGS)AccessFlags, &FieldInfo);
  Type *ObjType = Object->getType();
  if (doSimdIntrinsicOpt() && ObjType->isVectorTy()) {
    auto &Context = LLVMBuilder->getContext();
    int32_t ElementSize =
        ObjType->getVectorElementType()->getScalarSizeInBits();
    int32_t IndexInVector = FieldInfo.offset * 8 / ElementSize;
    IRNode *Index =
        (IRNode *)ConstantInt::get(Type::getInt32Ty(Context), IndexInVector);
    LLVMBuilder->CreateInsertElement(Object, ValueToStore, Index);
    return;
  }
  CORINFO_FIELD_HANDLE FieldHandle = FieldToken->hField;

  // It's legal to use STFLD to store into a static field. In that case,
  // handle the opcode like STSFLD.
  if (FieldInfo.fieldFlags & CORINFO_FLG_FIELD_STATIC) {
    storeStaticField(FieldToken, ValueToStore, IsVolatile);
    return;
  }

  // Gather information about the type of the field.
  CorInfoType FieldCorType = FieldInfo.fieldType;
  CORINFO_CLASS_HANDLE FieldClassHandle = FieldInfo.structType;
  Type *FieldTy = getType(FieldCorType, FieldClassHandle);
  const bool IsStructTy = FieldTy->isStructTy();

  // Fields typed as GC pointers are always aligned,
  // so ignore any smaller alignment prefix
  if ((FieldCorType == CorInfoType::CORINFO_TYPE_CLASS) ||
      (FieldCorType == CorInfoType::CORINFO_TYPE_BYREF)) {
    Alignment = Reader_AlignNatural;
  }

  // Coerce the type of the value to store, if necessary.
  ValueToStore = convertFromStackType(ValueToStore, FieldCorType, FieldTy);

  // If the EE has asked us to use a helper to store the
  // value, then do so.
  if (FieldInfo.fieldAccessor == CORINFO_FIELD_INSTANCE_HELPER) {
    handleMemberAccess(FieldInfo.accessAllowed, FieldInfo.accessCalloutHelper);

    throw NotYetImplementedException("store field via helper");
    return;
  }

  // When using explicit null checks, have getFieldAddress insert a null check
  // on the base object and indicate that it is known not to be null later when
  // generating the store.
  // Otherwise, skip the null check here but indicate that the store may be
  // null so that it can (in theory) be annotated accordingly.
  bool NullCheckBeforeStore = UseExplicitNullChecks;
  IRNode *Address =
      getFieldAddress(FieldToken, &FieldInfo, Object, NullCheckBeforeStore);

  // Stores might require write barriers. If so, call the appropriate
  // helper method.
  const bool NeedsWriteBarrier =
      JitContext->JitInfo->isWriteBarrierHelperRequired(FieldHandle);
  if (NeedsWriteBarrier) {
    rdrCallWriteBarrierHelper(Address, ValueToStore, Alignment, IsVolatile,
                              FieldToken, !IsStructTy, false, true, false);
    return;
  }

  bool IsField = true;
  return storeAtAddress(Address, ValueToStore, FieldTy, FieldToken, Alignment,
                        IsVolatile, IsField, !NullCheckBeforeStore);
}

void GenIR::storePrimitiveType(IRNode *Value, IRNode *Addr,
                               CorInfoType CorInfoType,
                               ReaderAlignType Alignment, bool IsVolatile,
                               bool AddressMayBeNull) {
  ASSERTNR(isPrimitiveType(CorInfoType));

  uint32_t Align;
  const CORINFO_CLASS_HANDLE ClassHandle = nullptr;
  IRNode *TypedAddr =
      getTypedAddress(Addr, CorInfoType, ClassHandle, Alignment, &Align);
  Type *ExpectedTy =
      cast<PointerType>(TypedAddr->getType())->getPointerElementType();
  IRNode *ValueToStore = convertFromStackType(Value, CorInfoType, ExpectedTy);
  StoreInst *StoreInst =
      makeStore(ValueToStore, TypedAddr, IsVolatile, AddressMayBeNull);
  StoreInst->setAlignment(Align);
}

void GenIR::storeNonPrimitiveType(IRNode *Value, IRNode *Addr,
                                  CORINFO_CLASS_HANDLE Class,
                                  ReaderAlignType Alignment, bool IsVolatile,
                                  CORINFO_RESOLVED_TOKEN *ResolvedToken,
                                  bool IsField) {
  // Get the minimum Alignment for the class
  Alignment = getMinimumClassAlignment(Class, Alignment);
  bool IsValueIsPointer = !Value->getType()->isVectorTy();
  assert(!IsValueIsPointer || doesValueRepresentStruct(Value));
  if (Value->getType()->isVectorTy()) {
    IsValueIsPointer = false;
  }
  rdrCallWriteBarrierHelper(Addr, Value, Alignment, IsVolatile, ResolvedToken,
                            false, IsValueIsPointer, IsField, false);
}

void GenIR::storeIndirectArg(const CallArgType &ValueArgType,
                             llvm::Value *ValueToStore, llvm::Value *Address,
                             bool IsVolatile) {
  assert(isManagedPointerType(cast<PointerType>(Address->getType())));

  Type *ValueToStoreType = ValueToStore->getType();
  if (ValueToStoreType->isVectorTy()) {
    assert(!ValueToStoreType->getVectorElementType()->isPointerTy());
    makeStoreNonNull(ValueToStore, Address, IsVolatile);
    return;
  }

  assert(ValueToStoreType->isPointerTy() &&
         ValueToStoreType->getPointerElementType()->isStructTy());
  assert(doesValueRepresentStruct(ValueToStore));

  CORINFO_CLASS_HANDLE ArgClass = ValueArgType.Class;

  // The argument may be on the heap; call the write barrier helper if
  // necessary.
  CORINFO_RESOLVED_TOKEN ResolvedToken;
  memset(&ResolvedToken, 0, sizeof(CORINFO_RESOLVED_TOKEN));
  ResolvedToken.hClass = ArgClass;

  const ReaderAlignType Alignment =
      getMinimumClassAlignment(ArgClass, Reader_AlignNatural);
  const bool IsNotValueClass = !JitContext->JitInfo->isValueClass(ArgClass);
  const bool IsValueIsPointer = true;
  const bool IsFieldToken = false;
  const bool IsUnchecked = false;
  rdrCallWriteBarrierHelper((IRNode *)Address, (IRNode *)ValueToStore,
                            Alignment, IsVolatile, &ResolvedToken,
                            IsNotValueClass, IsValueIsPointer, IsFieldToken,
                            IsUnchecked);
}

// Helper used to wrap CreateStore
StoreInst *GenIR::makeStore(Value *ValueToStore, Value *Address,
                            bool IsVolatile, bool AddressMayBeNull) {
  // TODO: There is a JitConfig setting JitLockWrite which can alter how
  // volatile stores are handled for x86 architectures. When this is set we
  // should emit a (lock) xchg intead of mov. RyuJit doesn't to look at this
  // config setting, so we also ignore it.
  if (AddressMayBeNull) {
    if (UseExplicitNullChecks) {
      Address = genNullCheck((IRNode *)Address);
    } else {
      // If we had support for implicit null checks, this
      // path would need to annotate the store we're about
      // to generate.
    }
  }
  if (ValueToStore->getType()->isVectorTy()) {
    return LLVMBuilder->CreateAlignedStore(ValueToStore, Address, 1,
                                           IsVolatile);
  }
  return LLVMBuilder->CreateStore(ValueToStore, Address, IsVolatile);
}

// Helper used to wrap CreateLoad
LoadInst *GenIR::makeLoad(Value *Address, bool IsVolatile,
                          bool AddressMayBeNull) {
  if (AddressMayBeNull) {
    if (UseExplicitNullChecks) {
      Address = genNullCheck((IRNode *)Address);
    } else {
      // If we had support for implicit null checks, this
      // path would need to annotate the load we're about
      // to generate.
    }
  }
  if (Address->getType()->isPointerTy() &&
      Address->getType()->getPointerElementType()->isVectorTy()) {
    return LLVMBuilder->CreateAlignedLoad(Address, 1, IsVolatile);
  }
  return LLVMBuilder->CreateLoad(Address, IsVolatile);
}

CallSite GenIR::makeCall(Value *Callee, bool MayThrow, ArrayRef<Value *> Args) {
  if (MayThrow) {
    LandingPadInst *LandingPad =
        (CurrentRegion == nullptr ? nullptr : CurrentRegion->HandlerLandingPad);
    if (LandingPad == nullptr) {
      // The call may throw but is not in a protected region.
      // For something like an explicit null check, where we've generated a
      // conditional branch to this noreturn call (which must throw), falling
      // down and generating a CallInst should be correct because the control
      // dependence on the pointer test and the data dependence of the noreturn
      // call model the precise exception constraints correctly.
      // For a plain call which may or may not throw an exception, it's
      // possible that we'll eventually need to model these as invokes with
      // exception edges to resume or something.  For the time being, we're
      // relying on the modeling of call aliases to be conservative enough
      // to prevent reordering another exception-raising call across this one
      // or speculating an unsafe dereference above this call.
      // So fall down and generate a CallInst in both cases.
    } else {
      BasicBlock *ExceptionSuccessor = LandingPad->getParent();
      TerminatorInst *Goto;
      BasicBlock *NormalSuccessor = splitCurrentBlock(&Goto);
      InvokeInst *Invoke =
          InvokeInst::Create(Callee, NormalSuccessor, ExceptionSuccessor, Args);
      replaceInstruction(Goto, Invoke);

      return Invoke;
    }
  }

  // Generate a simple call.
  return LLVMBuilder->CreateCall(Callee, Args);
}

void GenIR::storeStaticField(CORINFO_RESOLVED_TOKEN *FieldToken,
                             IRNode *ValueToStore, bool IsVolatile) {
  // Gather information about the field
  CORINFO_FIELD_HANDLE FieldHandle = FieldToken->hField;
  CORINFO_FIELD_INFO FieldInfo;
  getFieldInfo(FieldToken, CORINFO_ACCESS_SET, &FieldInfo);

  // Determine the type of the field element.
  CORINFO_CLASS_HANDLE FieldClassHandle;
  CorInfoType FieldCorType = getFieldType(FieldHandle, &FieldClassHandle);
  Type *FieldTy = getType(FieldCorType, FieldClassHandle);
  const bool IsStructTy = FieldTy->isStructTy();

  // Coerce the type of the value to store, if necessary.
  ValueToStore = convertFromStackType(ValueToStore, FieldCorType, FieldTy);

  // Get the address of the field.
  Value *DstAddress = rdrGetStaticFieldAddress(FieldToken, &FieldInfo);

  // If the runtime asks us to use a helper for the store, do so.
  const bool NeedsWriteBarrier =
      JitContext->JitInfo->isWriteBarrierHelperRequired(FieldHandle);
  if (NeedsWriteBarrier) {
    // Statics are always on the heap, so we can use an unchecked write barrier
    rdrCallWriteBarrierHelper((IRNode *)DstAddress, ValueToStore,
                              Reader_AlignNatural, IsVolatile, FieldToken,
                              !IsStructTy, false, true, true);
    return;
  }

  Type *PtrToFieldTy = getUnmanagedPointerType(FieldTy);
  if (DstAddress->getType()->isIntegerTy()) {
    DstAddress = LLVMBuilder->CreateIntToPtr(DstAddress, PtrToFieldTy);
  } else {
    ASSERT(DstAddress->getType()->isPointerTy());
    DstAddress = LLVMBuilder->CreatePointerCast(DstAddress, PtrToFieldTy);
  }

  // Create an assignment which stores the value into the static field.
  storeAtAddressNoBarrierNonNull((IRNode *)DstAddress, ValueToStore, FieldTy,
                                 IsVolatile);
}

IRNode *GenIR::loadStaticField(CORINFO_RESOLVED_TOKEN *FieldToken,
                               bool IsVolatile) {
  // Gather information about the field.
  CORINFO_FIELD_HANDLE FieldHandle = FieldToken->hField;
  CORINFO_FIELD_INFO FieldInfo;
  getFieldInfo(FieldToken, CORINFO_ACCESS_GET, &FieldInfo);

  // Handle case where field is a constant zero.
  if (FieldInfo.fieldAccessor == CORINFO_FIELD_INTRINSIC_ZERO) {
    return loadConstantI(0);
  }

  // Handle case where field is a constant empty string
  if (FieldInfo.fieldAccessor == CORINFO_FIELD_INTRINSIC_EMPTY_STRING) {
    void *StringHandle;
    InfoAccessType Iat = JitContext->JitInfo->emptyStringLiteral(&StringHandle);
    return stringLiteral(mdTokenNil, StringHandle, Iat);
  }

  // Gather information about the field type.
  CORINFO_CLASS_HANDLE FieldClassHandle;
  CorInfoType FieldCorType = getFieldType(FieldHandle, &FieldClassHandle);
  Type *FieldTy = getType(FieldCorType, FieldClassHandle);

  // TODO: Replace static read-only fields with constant when possible

  // Get static field address. Convert to pointer.
  Value *Address = rdrGetStaticFieldAddress(FieldToken, &FieldInfo);
  Type *PtrToFieldTy = getUnmanagedPointerType(FieldTy);
  if (Address->getType()->isIntegerTy()) {
    Address = LLVMBuilder->CreateIntToPtr(Address, PtrToFieldTy);
  } else {
    ASSERT(Address->getType()->isPointerTy());
    Address = LLVMBuilder->CreatePointerCast(Address, PtrToFieldTy);
  }

  return loadAtAddressNonNull((IRNode *)Address, FieldTy, FieldCorType,
                              Reader_AlignNatural, IsVolatile);
}

IRNode *GenIR::addressOfValue(IRNode *Leaf) {
  Type *LeafTy = Leaf->getType();

  switch (LeafTy->getTypeID()) {
  case Type::TypeID::IntegerTyID:
  case Type::TypeID::FloatTyID:
  case Type::TypeID::DoubleTyID:
  case Type::TypeID::VectorTyID: {
    Instruction *Alloc = createTemporary(LeafTy);
    LLVMBuilder->CreateStore(Leaf, Alloc);
    return (IRNode *)Alloc;
  }

  case Type::TypeID::PointerTyID: {
    assert(doesValueRepresentStruct(Leaf));

    // Create a new pointer to the struct. The new pointer will point to the
    // same struct as the original pointer but doesValueRepresentStruct will
    // return false for the new pointer.
    Instruction *Alloc = createTemporary(LeafTy);
    LLVMBuilder->CreateStore(Leaf, Alloc);
    return (IRNode *)LLVMBuilder->CreateLoad(Alloc);
  }
  default:
    ASSERTNR(UNREACHED);
    return nullptr;
  }
}

IRNode *GenIR::makeBoxDstOperand(CORINFO_CLASS_HANDLE Class) {
  Type *Ty = getBoxedType(Class);
  Value *Ptr = llvm::Constant::getNullValue(getManagedPointerType(Ty));
  return (IRNode *)Ptr;
}

IRNode *GenIR::loadElem(ReaderBaseNS::LdElemOpcode Opcode,
                        CORINFO_RESOLVED_TOKEN *ResolvedToken, IRNode *Index,
                        IRNode *Array) {
  static const CorInfoType Map[ReaderBaseNS::LastLdelemOpcode] = {
      CorInfoType::CORINFO_TYPE_BYTE,      // LDELEM_I1
      CorInfoType::CORINFO_TYPE_UBYTE,     // LDELEM_U1
      CorInfoType::CORINFO_TYPE_SHORT,     // LDELEM_I2
      CorInfoType::CORINFO_TYPE_USHORT,    // LDELEM_U2
      CorInfoType::CORINFO_TYPE_INT,       // LDELEM_I4
      CorInfoType::CORINFO_TYPE_UINT,      // LDELEM_U4
      CorInfoType::CORINFO_TYPE_LONG,      // LDELEM_I8
      CorInfoType::CORINFO_TYPE_NATIVEINT, // LDELEM_I
      CorInfoType::CORINFO_TYPE_FLOAT,     // LDELEM_R4
      CorInfoType::CORINFO_TYPE_DOUBLE,    // LDELEM_R8
      CorInfoType::CORINFO_TYPE_CLASS,     // LDELEM_REF
      CorInfoType::CORINFO_TYPE_UNDEF      // LDELEM
  };

  ASSERTNR(Opcode >= ReaderBaseNS::LdelemI1 &&
           Opcode < ReaderBaseNS::LastLdelemOpcode);

  CorInfoType CorType = Map[Opcode];
  ReaderAlignType Alignment = Reader_AlignNatural;

  // ResolvedToken is only valid for ldelem.
  if (Opcode != ReaderBaseNS::Ldelem) {
    ResolvedToken = nullptr;
  }
  Type *ElementTy =
      getMSILArrayElementType(Array, ResolvedToken, &CorType, &Alignment);

  IRNode *ElementAddress = genArrayElemAddress(Array, Index, ElementTy);
  bool IsVolatile = false;
  return loadAtAddressNonNull(ElementAddress, ElementTy, CorType, ResolvedToken,
                              Alignment, IsVolatile);
}

IRNode *GenIR::loadElemA(CORINFO_RESOLVED_TOKEN *ResolvedToken, IRNode *Index,
                         IRNode *Array, bool IsReadOnly) {
  ASSERTNR(ResolvedToken != nullptr);
  CORINFO_CLASS_HANDLE ClassHandle = ResolvedToken->hClass;
  uint32_t ClassAttribs = getClassAttribs(ClassHandle);
  CorInfoType CorInfoType = JitContext->JitInfo->asCorInfoType(ClassHandle);
  Type *ElementTy = getType(CorInfoType, ClassHandle);

  // Attempt to use a helper call.
  // We can only use the LDELEMA helper if the array elements
  // are not value classes and the access is not readonly.
  if (!IsReadOnly && ((ClassAttribs & CORINFO_FLG_VALUECLASS) == 0)) {
    IRNode *HandleNode = genericTokenToNode(ResolvedToken);
    PointerType *ElementAddressTy = getManagedPointerType(ElementTy);
    const bool MayThrow = true;
    return (IRNode *)callHelperImpl(CORINFO_HELP_LDELEMA_REF, MayThrow,
                                    ElementAddressTy, Array, Index, HandleNode)
        .getInstruction();
  }

  return genArrayElemAddress(Array, Index, ElementTy);
}

void GenIR::storeElem(ReaderBaseNS::StElemOpcode Opcode,
                      CORINFO_RESOLVED_TOKEN *ResolvedToken,
                      IRNode *ValueToStore, IRNode *Index, IRNode *Array) {
  static const CorInfoType Map[ReaderBaseNS::LastStelemOpcode] = {
      CorInfoType::CORINFO_TYPE_NATIVEINT, // STELEM_I
      CorInfoType::CORINFO_TYPE_BYTE,      // STELEM_I1
      CorInfoType::CORINFO_TYPE_SHORT,     // STELEM_I2
      CorInfoType::CORINFO_TYPE_INT,       // STELEM_I4
      CorInfoType::CORINFO_TYPE_LONG,      // STELEM_I8
      CorInfoType::CORINFO_TYPE_FLOAT,     // STELEM_R4
      CorInfoType::CORINFO_TYPE_DOUBLE,    // STELEM_R8
      CorInfoType::CORINFO_TYPE_CLASS,     // STELEM_REF
      CorInfoType::CORINFO_TYPE_UNDEF      // STELEM
  };

  ASSERTNR(Opcode >= ReaderBaseNS::StelemI &&
           Opcode < ReaderBaseNS::LastStelemOpcode);

  CorInfoType CorType = Map[Opcode];
  ReaderAlignType Alignment = Reader_AlignNatural;

  // ResolvedToken is only valid for stelem.
  if (Opcode != ReaderBaseNS::Stelem) {
    ResolvedToken = nullptr;
  }

  Type *ElementTy =
      getMSILArrayElementType(Array, ResolvedToken, &CorType, &Alignment);

  if (CorType == CorInfoType::CORINFO_TYPE_CLASS) {
    if (!isConstantNull(ValueToStore)) {
      // This will call a helper that stores an element of object array with
      // type checking. It will also call a write barrier if necessary. Storing
      // null is always legal, doesn't need a write barrier, and thus does not
      // need a helper call.
      return storeElemRefAny(ValueToStore, Index, Array);
    }
  }

  IRNode *ElementAddress = genArrayElemAddress(Array, Index, ElementTy);
  bool IsVolatile = false;
  bool IsField = false;
  ValueToStore = convertFromStackType(ValueToStore, CorType, ElementTy);
  if (ElementTy->isStructTy()) {
    bool IsNonValueClass = false;
    bool IsValueIsPointer = false;
    bool IsUnchecked = false;
    // Store with a write barrier if the struct has gc pointers.
    rdrCallWriteBarrierHelper(ElementAddress, ValueToStore, Alignment,
                              IsVolatile, ResolvedToken, IsNonValueClass,
                              IsValueIsPointer, IsField, IsUnchecked);
  } else {
    storeAtAddressNonNull(ElementAddress, ValueToStore, ElementTy,
                          ResolvedToken, Alignment, IsVolatile, IsField);
  }
}

// Get array element type from the token and/or CorType.
Type *GenIR::getMSILArrayElementType(IRNode *Array,
                                     CORINFO_RESOLVED_TOKEN *ResolvedToken,
                                     CorInfoType *CorType,
                                     ReaderAlignType *Alignment) {
  ASSERTNR(Alignment != nullptr);
  ASSERTNR(CorType != nullptr);
  CORINFO_CLASS_HANDLE ClassHandle = nullptr;
  if (*CorType == CorInfoType::CORINFO_TYPE_CLASS) {
    // This is the ldelem.ref or stelem.ref case where the element
    // type is supposed to come from the input array rather
    // than being specified explicitly.
    PointerType *Ty = cast<PointerType>(Array->getType());
    if (!isArrayType(Ty, nullptr)) {
      // Likely System.__Canon*. Assume array of object.
      return this->getBuiltInObjectType();
    }
    StructType *ReferentTy = cast<StructType>(Ty->getPointerElementType());
    unsigned int NumElements = ReferentTy->getNumElements();
    ArrayType *ArrayTy =
        cast<ArrayType>(ReferentTy->getElementType(NumElements - 1));
    return ArrayTy->getElementType();
  }

  if (ResolvedToken != nullptr) {
    ClassHandle = ResolvedToken->hClass;
    *CorType = JitContext->JitInfo->asCorInfoType(ClassHandle);
    if ((*CorType == CorInfoType::CORINFO_TYPE_VALUECLASS) ||
        (*CorType == CORINFO_TYPE_REFANY)) {
      *Alignment = getMinimumClassAlignment(ClassHandle, Reader_AlignNatural);
    }
  }
  ASSERTNR(*CorType != CorInfoType::CORINFO_TYPE_UNDEF);
  return getType(*CorType, ClassHandle);
}

// Get address of the array element.
IRNode *GenIR::genArrayElemAddress(IRNode *Array, IRNode *Index,
                                   Type *ElementTy) {

  // Make sure array is properly typed for the element type,
  // otherwise the address arithmetic will be wrong.
  Array = this->ensureIsArray(Array, ElementTy);

  // This call will load the array length which will ensure that the array is
  // not null.
  IRNode *ArrayLength = loadLen(Array);

  genBoundsCheck(ArrayLength, Index);

  PointerType *Ty = cast<PointerType>(Array->getType());
  StructType *ReferentTy = cast<StructType>(Ty->getPointerElementType());
  unsigned int RawArrayStructFieldIndex = ReferentTy->getNumElements() - 1;

  Type *ArrayTy = ReferentTy->getElementType(RawArrayStructFieldIndex);
  assert(ArrayTy->isArrayTy());
  assert(ArrayTy->getArrayElementType() == ElementTy);

  LLVMContext &Context = *this->JitContext->LLVMContext;

  // Build up gep indices:
  // the first index is for the struct representing the array;
  // the second index is for the raw array (last field of the struct):
  // the third index is for the array element.
  Value *Indices[] = {
      ConstantInt::get(Type::getInt32Ty(Context), 0),
      ConstantInt::get(Type::getInt32Ty(Context), RawArrayStructFieldIndex),
      Index};

  Value *Address = LLVMBuilder->CreateInBoundsGEP(Array, Indices);

  return (IRNode *)Address;
}

bool GenIR::arrayGet(CORINFO_SIG_INFO *Sig, IRNode **RetVal) {
  uint32_t Rank = 0;
  CorInfoType ElemCorType = CORINFO_TYPE_UNDEF;
  Type *ElementTy = nullptr;
  const bool IsStore = false;
  const bool IsLoadAddr = false;

  if (!canExpandMDArrayRef(Sig, IsStore, IsLoadAddr, &Rank, &ElemCorType,
                           &ElementTy)) {
    return false;
  }

  // This call will null-check the array so the load below can assume a
  // non-null pointer.
  IRNode *ElementAddress = mdArrayRefAddr(Rank, ElementTy);

  // Load the value
  assert(!ElementTy->isStructTy());
  const bool IsVolatile = false;
  LoadInst *LoadInst = makeLoadNonNull(ElementAddress, IsVolatile);
  uint32_t Align = convertReaderAlignment(Reader_AlignNatural);
  LoadInst->setAlignment(Align);
  *RetVal = convertToStackType((IRNode *)LoadInst, ElemCorType);

  return true;
}

bool GenIR::arraySet(CORINFO_SIG_INFO *Sig) {
  uint32_t Rank = 0;
  CorInfoType ElemCorType = CORINFO_TYPE_UNDEF;
  Type *ElementTy = nullptr;
  const bool IsStore = true;
  const bool IsLoadAddr = false;

  if (!canExpandMDArrayRef(Sig, IsStore, IsLoadAddr, &Rank, &ElemCorType,
                           &ElementTy)) {
    return false;
  }

  IRNode *Value =
      convertFromStackType(ReaderOperandStack->pop(), ElemCorType, ElementTy);

  // This call will null-check the array so the store below can assume a
  // non-null pointer.
  IRNode *ElementAddress = mdArrayRefAddr(Rank, ElementTy);

  const bool IsVolatile = false;
  // Store the value
  if (isManagedPointerType(ElementTy)) {
    // Since arrays are always on the heap, writing a GC pointer into an array
    // always requires a write barrier.
    CORINFO_RESOLVED_TOKEN *const ResolvedToken = nullptr;
    const bool IsNonValueClass = true;
    const bool IsValueIsPointer = false;
    const bool IsFieldToken = false;
    const bool IsUnchecked = true;
    rdrCallWriteBarrierHelper(ElementAddress, Value, Reader_AlignNatural,
                              IsVolatile, ResolvedToken, IsNonValueClass,
                              IsValueIsPointer, IsFieldToken, IsUnchecked);
  } else {
    assert(!ElementTy->isStructTy());
    makeStoreNonNull(Value, ElementAddress, IsVolatile);
  }

  return true;
}

bool GenIR::arrayAddress(CORINFO_SIG_INFO *Sig, IRNode **RetVal) {
  uint32_t Rank = 0;
  CorInfoType ElemCorType = CORINFO_TYPE_UNDEF;
  Type *ElementTy = nullptr;
  const bool IsStore = false;
  const bool IsLoadAddr = true;

  if (!canExpandMDArrayRef(Sig, IsStore, IsLoadAddr, &Rank, &ElemCorType,
                           &ElementTy)) {
    return false;
  }

  *RetVal = mdArrayRefAddr(Rank, ElementTy);
  return true;
}

bool GenIR::canExpandMDArrayRef(CORINFO_SIG_INFO *Sig, bool IsStore,
                                bool IsLoadAddr, uint32_t *Rank,
                                CorInfoType *ElemCorType,
                                llvm::Type **ElemType) {
  // TODO: legacy jit limits the number of array intrinsics expanded to 50 to
  // avoid excessive code expansion. Evaluate whether we need such a limit.

  // If it's a store there is an argument for the value
  // (doesn't count toward the rank).
  *Rank = IsStore ? Sig->numArgs - 1 : Sig->numArgs;

  // Early out if we don't want to handle it.
  // NOTE: rank 1 requires special handling (not done here).
  if (*Rank > ArrayIntrinMaxRank || *Rank <= 1) {
    return false;
  }

  // Figure out the element type
  CorInfoType CorType = CORINFO_TYPE_UNDEF;
  CORINFO_CLASS_HANDLE Class = nullptr;
  if (IsStore) {
    CORINFO_ARG_LIST_HANDLE ArgList = Sig->args;
    CORINFO_CLASS_HANDLE ArgType;

    // Skip arguments for each dimension.
    for (uint32_t R = 0; R < *Rank; R++) {
      assert((strip(getArgType(Sig, ArgList, &ArgType)) ==
              CorInfoType::CORINFO_TYPE_INT) &&
             "expected MDArray indicies to be int32s");

      ArgList = getArgNext(ArgList);
    }

    CorType = strip(getArgType(Sig, ArgList, &ArgType));
    ASSERTNR(CorType != CORINFO_TYPE_VAR); // common generics trouble

    if (CorType == CORINFO_TYPE_CLASS || CorType == CORINFO_TYPE_VALUECLASS) {
      Class = getArgClass(Sig, ArgList);
    } else if (CorType == CORINFO_TYPE_REFANY) {
      Class = getBuiltinClass(CLASSID_TYPED_BYREF);
    } else {
      Class = nullptr;
    }
  } else {
    CorType = Sig->retType;
    Class = Sig->retTypeClass;
  }

  // Bail if the element type is a value class.
  if (CorType == CORINFO_TYPE_VALUECLASS) {
    return false;
  }

  if (IsStore || IsLoadAddr) {
    CORINFO_CLASS_HANDLE GCClass = Class;
    CorInfoType GCCorType = CorType;

    // If it is BYREF then we need to find the child type
    // for the next security check.
    if (CorType == CORINFO_TYPE_BYREF) {
      CORINFO_CLASS_HANDLE ClassTmp = nullptr;
      GCCorType = getChildType(Class, &ClassTmp);
      GCClass = ClassTmp;
    }

    // See if the element is an object.
    if (GCCorType == CORINFO_TYPE_STRING || GCCorType == CORINFO_TYPE_CLASS) {
      // If it's not final, we can't expand due to security reasons.
      uint32_t ClassAttribs = getClassAttribs(GCClass);
      if (!(ClassAttribs & CORINFO_FLG_FINAL)) {
        return false;
      }
    }
  }

  *ElemCorType = CorType;
  *ElemType = getType(CorType, Class);

  return true;
}

IRNode *GenIR::mdArrayRefAddr(uint32_t Rank, llvm::Type *ElemType) {
  IRNode *Indices[ArrayIntrinMaxRank];
  for (uint32_t I = Rank; I > 0; --I) {
    Indices[I - 1] = ReaderOperandStack->pop();
  }

  IRNode *Array = ReaderOperandStack->pop();

  // The memory layout of the array is as follows:
  //     PTR          MethodTable for ArrayType
  //     unsigned     length      Total number of elements in the array
  //     unsigned     alignpad  for 64 bit alignment
  //     unsigned     dimLengths[rank]
  //     unsigned     dimBounds[rank]
  //     Data elements follow this.
  //
  // Note that this layout is somewhat described in corinfo.h,
  // CORINFO_Array and CORINFO_RefArray.
  //
  // Valid indexes are
  //     dimBounds[i] <= index[i] < dimBounds[i] + dimLengths[i]

  assert(!ElemType->isStructTy());

  // Check whether the array is null. If UseExplicitNullChecks were false, we'd
  // need to annotate the first load as exception-bearing.
  if (UseExplicitNullChecks) {
    Array = genNullCheck(Array);
  }

  PointerType *Ty = cast<PointerType>(Array->getType());
  StructType *ReferentTy = cast<StructType>(Ty->getPointerElementType());
  unsigned ArrayDataIndex = ReferentTy->getNumElements() - 1;
  unsigned DimensionBoundsIndex = ArrayDataIndex - 1;

  LLVMContext &LLVMContext = *this->JitContext->LLVMContext;
  IRNode *ElementOffset = nullptr;
  const bool IsVolatile = false;
  uint32_t NaturalAlignment = convertReaderAlignment(Reader_AlignNatural);
  Type *Int32Ty = Type::getInt32Ty(LLVMContext);
  for (uint32_t I = 0; I < Rank; ++I) {
    IRNode *Index = convertFromStackType(
        Indices[I], CorInfoType::CORINFO_TYPE_INT, Int32Ty);

    // Load the lower bound
    Value *LowerBoundIndices[] = {
        ConstantInt::get(Int32Ty, 0),
        ConstantInt::get(Int32Ty, DimensionBoundsIndex),
        ConstantInt::get(Int32Ty, I)};
    Value *LowerBoundAddress =
        LLVMBuilder->CreateInBoundsGEP(Array, LowerBoundIndices);
    LoadInst *LowerBound = makeLoadNonNull(LowerBoundAddress, IsVolatile);
    LowerBound->setAlignment(NaturalAlignment);

    // Subtract the lower bound
    Index = (IRNode *)LLVMBuilder->CreateSub(Index, LowerBound);

    IRNode *DimensionLength =
        mdArrayGetDimensionLength(Array, ConstantInt::get(Int32Ty, I));

    // Do the range check
    genBoundsCheck(DimensionLength, Index);

    // We'll accumulate the address offset as we go
    if (I == 0) {
      // On the first dimension, we initialize the offset
      ElementOffset = Index;
    } else {
      // On subsequent dimensions, we compute:
      //     ElementOffset = ElementOffset*DimensionLength + Index
      Value *MulResult = LLVMBuilder->CreateMul(ElementOffset, DimensionLength);
      ElementOffset = (IRNode *)LLVMBuilder->CreateAdd(MulResult, Index);
    }
  }

  // Now we are ready to compute the address of the element.
  Value *ElementAddressIndices[] = {ConstantInt::get(Int32Ty, 0),
                                    ConstantInt::get(Int32Ty, ArrayDataIndex),
                                    ElementOffset};
  Value *ElementAddress =
      LLVMBuilder->CreateInBoundsGEP(Array, ElementAddressIndices);

  return (IRNode *)ElementAddress;
}

IRNode *GenIR::arrayGetDimLength(IRNode *Arg1, IRNode *Arg2,
                                 CORINFO_CALL_INFO *CallInfo) {

  IRNode *Dimension = Arg1;
  IRNode *Array = Arg2;

  const int SystemArrayStructNumElements = 1;
  const int VectorStructNumElements = 4;
  const int MDArrayStructNumElements = 6;
  StructType *ArrayStructType =
      cast<StructType>(Array->getType()->getPointerElementType());
  uint64_t ArrayRank = 0;
  unsigned int ArrayStructNumElements = ArrayStructType->getNumElements();
  Type *Int32Ty = Type::getInt32Ty(*JitContext->LLVMContext);

  switch (ArrayStructNumElements) {
  case SystemArrayStructNumElements: {
    // We have an opaque instance of System.Array. Just call the helper.
    return nullptr;
  }

  case VectorStructNumElements: {
    // We have a zero-based one-dimensional array.
    ArrayRank = 1;
    Constant *ArrayRankValue = ConstantInt::get(Int32Ty, ArrayRank);
    genBoundsCheck(ArrayRankValue, Dimension);

    // This call will load the array length which will ensure that the array is
    // not null.
    return loadLen(Array);
  }

  case MDArrayStructNumElements: {
    // We have a multi-dimensional array or a single-dimensional array with a
    // non-zero lower bound.

    // Check whether the array is null. If UseExplicitNullChecks were false,
    // we'd need to annotate the first load as exception-bearing.
    if (UseExplicitNullChecks) {
      Array = genNullCheck(Array);
    }

    const int DimensionLengthsIndex = 3;
    ArrayType *DimLengthsArrayType =
        cast<ArrayType>(ArrayStructType->getElementType(DimensionLengthsIndex));
    ArrayRank = DimLengthsArrayType->getArrayNumElements();
    Constant *ArrayRankValue = ConstantInt::get(Int32Ty, ArrayRank);
    genBoundsCheck(ArrayRankValue, Dimension);

    return mdArrayGetDimensionLength(Array, Dimension);
  }

  default:
    llvm_unreachable("Bad array type!");
  }
}

IRNode *GenIR::mdArrayGetDimensionLength(Value *Array, Value *Dimension) {
  Type *Int32Ty = Type::getInt32Ty(*JitContext->LLVMContext);
  const int DimensionLengthsIndex = 3;

  // Load the dimension length
  const bool IsVolatile = false;
  uint32_t NaturalAlignment = convertReaderAlignment(Reader_AlignNatural);
  Value *DimensionLengthIndices[] = {
      ConstantInt::get(Int32Ty, 0),
      ConstantInt::get(Int32Ty, DimensionLengthsIndex), Dimension};
  Value *DimensionLengthAddress =
      LLVMBuilder->CreateInBoundsGEP(Array, DimensionLengthIndices);
  LoadInst *DimensionLength =
      makeLoadNonNull(DimensionLengthAddress, IsVolatile);
  DimensionLength->setAlignment(NaturalAlignment);
  return (IRNode *)DimensionLength;
}

void GenIR::branch() {
  ASSERT(isa<BranchInst>(LLVMBuilder->GetInsertBlock()->getTerminator()));
}

IRNode *GenIR::call(ReaderBaseNS::CallOpcode Opcode, mdToken Token,
                    mdToken ConstraintTypeRef, mdToken LoadFtnToken,
                    bool HasReadOnlyPrefix, bool HasTailCallPrefix,
                    bool IsUnmarkedTailCall, uint32_t CurrOffset,
                    bool *RecursiveTailCall) {
  ReaderCallTargetData *Data =
      (ReaderCallTargetData *)_alloca(sizeof(ReaderCallTargetData));
  if (Opcode == ReaderBaseNS::NewObj) {
    makeReaderCallTargetDataForNewObj(Data, Token, LoadFtnToken);
  } else {
    ASSERTNR(LoadFtnToken == mdTokenNil);
    makeReaderCallTargetDataForCall(Data, Token, ConstraintTypeRef,
                                    HasTailCallPrefix, IsUnmarkedTailCall,
                                    HasReadOnlyPrefix, Opcode, CurrOffset);
  }
  IRNode *CallNode;
  return rdrCall(Data, Opcode, &CallNode);
}

bool isNonVolatileWriteHelperCall(CorInfoHelpFunc HelperId) {
  switch (HelperId) {
  case CORINFO_HELP_ASSIGN_REF:
  case CORINFO_HELP_CHECKED_ASSIGN_REF:
  case CORINFO_HELP_ASSIGN_STRUCT:
  case CORINFO_HELP_SETFIELD8:
  case CORINFO_HELP_SETFIELD16:
  case CORINFO_HELP_SETFIELD32:
  case CORINFO_HELP_SETFIELD64:
  case CORINFO_HELP_SETFIELDOBJ:
  case CORINFO_HELP_SETFIELDSTRUCT:
  case CORINFO_HELP_SETFIELDFLOAT:
  case CORINFO_HELP_SETFIELDDOUBLE:
  case CORINFO_HELP_MEMSET:
  case CORINFO_HELP_MEMCPY:
    return true;
  default:
    return false;
  }
}

// Generate call to helper
IRNode *GenIR::callHelper(CorInfoHelpFunc HelperID, bool MayThrow, IRNode *Dst,
                          IRNode *Arg1, IRNode *Arg2, IRNode *Arg3,
                          IRNode *Arg4, ReaderAlignType Alignment,
                          bool IsVolatile, bool NoCtor, bool CanMoveUp) {
  LLVMContext &LLVMContext = *this->JitContext->LLVMContext;
  Type *ReturnType =
      (Dst == nullptr) ? Type::getVoidTy(LLVMContext) : Dst->getType();
  return (IRNode *)callHelperImpl(HelperID, MayThrow, ReturnType, Arg1, Arg2,
                                  Arg3, Arg4, Alignment, IsVolatile, NoCtor,
                                  CanMoveUp)
      .getInstruction();
}

CallSite GenIR::callHelperImpl(CorInfoHelpFunc HelperID, bool MayThrow,
                               Type *ReturnType, IRNode *Arg1, IRNode *Arg2,
                               IRNode *Arg3, IRNode *Arg4,
                               ReaderAlignType Alignment, bool IsVolatile,
                               bool NoCtor, bool CanMoveUp) {
  ASSERT(HelperID != CORINFO_HELP_UNDEF);

  // TODO: We can turn some of these helper calls into intrinsics.
  // When doing so, make sure the intrinsics are not optimized
  // for the volatile operations.
  IRNode *Address = getHelperCallAddress(HelperID);

  // We can't get the signature of the helper from the CLR so we generate
  // FunctionType based on the types of dst and the args passed to this method.
  Value *AllArguments[4];
  Type *AllArgumentTypes[4];
  size_t ArgumentCount = 0;

  if (Arg1) {
    AllArguments[0] = Arg1;
    AllArgumentTypes[0] = Arg1->getType();
    ++ArgumentCount;
    if (Arg2) {
      AllArguments[1] = Arg2;
      AllArgumentTypes[1] = Arg2->getType();
      ++ArgumentCount;
      if (Arg3) {
        AllArguments[2] = Arg3;
        AllArgumentTypes[2] = Arg3->getType();
        ++ArgumentCount;
        if (Arg4) {
          AllArguments[3] = Arg4;
          AllArgumentTypes[3] = Arg4->getType();
          ++ArgumentCount;
        }
      }
    }
  }

  ArrayRef<Value *> Arguments(AllArguments, ArgumentCount);
  ArrayRef<Type *> ArgumentTypes(AllArgumentTypes, ArgumentCount);

  bool IsVarArg = false;
  FunctionType *FunctionType =
      FunctionType::get(ReturnType, ArgumentTypes, IsVarArg);

  Value *Target = LLVMBuilder->CreateIntToPtr(
      Address, getUnmanagedPointerType(FunctionType));

  // This is an intermediate result. Callers must handle
  // transitioning to a valid stack type, if appropriate.
  CallSite Call = makeCall(Target, MayThrow, Arguments);

  if (IsVolatile && isNonVolatileWriteHelperCall(HelperID)) {
    // TODO: this is only needed where CLRConfig::INTERNAL_JitLockWrite is set
    // For now, conservatively we emit barrier regardless.
    memoryBarrier();
  }

  return Call;
}

IRNode *GenIR::getHelperCallAddress(CorInfoHelpFunc HelperId) {
  bool IsIndirect;
  void *Descriptor;

  // Get the address of the helper's function descriptor and build
  // the call target from it.
  Descriptor = getHelperDescr(HelperId, &IsIndirect);

  // TODO: direct PC-Rel calls for Jit helpers

  // TODO: figure out how much of imeta.cpp we need;
  // the token here is really an inlined call to
  // IMetaMakeJitHelperToken(helperId)
  return handleToIRNode((mdToken)(mdtJitHelper | HelperId), Descriptor, 0,
                        IsIndirect, IsIndirect, true, false);
}

// Generate special generics helper that might need to insert flow.
IRNode *GenIR::callRuntimeHandleHelper(CorInfoHelpFunc Helper, IRNode *Arg1,
                                       IRNode *Arg2, IRNode *NullCheckArg) {

  Type *ReturnType =
      Type::getIntNTy(*JitContext->LLVMContext, TargetPointerSizeInBits);

  // Call the helper unconditionally if NullCheckArg is null.
  if ((NullCheckArg == nullptr) || isConstantNull(NullCheckArg)) {
    const bool MayThrow = true;
    return (IRNode *)callHelperImpl(Helper, MayThrow, ReturnType, Arg1, Arg2)
        .getInstruction();
  }

  BasicBlock *SaveBlock = LLVMBuilder->GetInsertBlock();

  // Insert the compare against null.
  Value *Compare = LLVMBuilder->CreateIsNull(NullCheckArg, "NullCheck");

  // Generate conditional helper call.
  const bool MayThrow = true;
  const bool CallReturns = true;
  CallSite HelperCall =
      genConditionalHelperCall(Compare, Helper, MayThrow, ReturnType, Arg1,
                               Arg2, CallReturns, "RuntimeHandleHelperCall");

  // The result is a PHI of NullCheckArg and the generated call.
  // The generated code is equivalent to
  // x = NullCheckArg;
  // if (NullCheckArg == nullptr) {
  //   x = callhelper(Arg1, Arg2);
  // }
  // return x;
  BasicBlock *CurrentBlock = LLVMBuilder->GetInsertBlock();
  BasicBlock *CallBlock = HelperCall->getParent();
  PHINode *Phi = mergeConditionalResults(CurrentBlock, NullCheckArg, SaveBlock,
                                         HelperCall.getInstruction(), CallBlock,
                                         "RuntimeHandle");
  return (IRNode *)Phi;
}

IRNode *GenIR::convertHandle(IRNode *GetTokenNumericNode,
                             CorInfoHelpFunc HelperID,
                             CORINFO_CLASS_HANDLE ClassHandle) {
  CorInfoType CorType = JitContext->JitInfo->asCorInfoType(ClassHandle);
  Type *ResultType = getType(CorType, ClassHandle);

  // We expect RuntimeTypeHandle, or RuntimeMethodHandle, or RuntimeFieldHandle,
  // each of which has a single field.
  assert(ResultType->getStructNumElements() == 1);

  // Create a temporary for the result struct.
  Value *Result = createTemporary(ResultType);
  Value *FieldAddress = LLVMBuilder->CreateStructGEP(nullptr, Result, 0);

  // Get the value that should be assigned to the struct's field, e.g., an
  // instance of RuntimeType.
  Type *HelperResultType = FieldAddress->getType()->getPointerElementType();
  const bool MayThrow = true;
  CallSite HelperResult =
      callHelperImpl(HelperID, MayThrow, HelperResultType, GetTokenNumericNode);

  // Assign the field of the result struct.
  LLVMBuilder->CreateStore(HelperResult.getInstruction(), FieldAddress);

  setValueRepresentsStruct(Result);

  return (IRNode *)Result;
}

IRNode *GenIR::getTypeFromHandle(IRNode *Arg1) {
  // We expect RuntimeTypeHandle that has a single field.
  assert(Arg1->getType()->getPointerElementType()->getStructNumElements() == 1);
  assert(doesValueRepresentStruct(Arg1));

  // Get the address of the struct's only field.
  Value *FieldAddress = LLVMBuilder->CreateStructGEP(nullptr, Arg1, 0);

  // Return the field's value (of type RuntimeType).
  const bool IsVolatile = false;
  return (IRNode *)LLVMBuilder->CreateLoad(FieldAddress, IsVolatile);
}

IRNode *GenIR::getValueFromRuntimeHandle(IRNode *Arg1) {
  // TODO: other JITs either
  // a) do not optimize this path, or
  // b) only optimize here if the incoming argument is the result of lowering
  //    a ldtoken instruction.
  //
  // We don't yet have the ability do detect (b) yet; stick with (a) in the
  // meantime.

  return nullptr;
}

CORINFO_CLASS_HANDLE GenIR::inferThisClass(IRNode *ThisArgument) {
  Type *Ty = ((Value *)ThisArgument)->getType();
  assert(Ty->isPointerTy());

  // Check for a ref class first.
  auto MapElem = ReverseClassTypeMap->find(Ty);
  if (MapElem != ReverseClassTypeMap->end()) {
    return MapElem->second;
  }

  // No hit, check for a value class.
  Ty = Ty->getPointerElementType();
  MapElem = ReverseClassTypeMap->find(Ty);
  if (MapElem != ReverseClassTypeMap->end()) {
    return MapElem->second;
  }

  return nullptr;
}

bool GenIR::canMakeDirectCall(ReaderCallTargetData *CallTargetData) {
  return !CallTargetData->isJmp();
}

GlobalVariable *GenIR::getGlobalVariable(uint64_t LookupHandle,
                                         uint64_t ValueHandle, Type *Ty,
                                         StringRef Name, bool IsConstant) {
  GlobalVariable *&GlobalVar = HandleToGlobalVariableMap[LookupHandle];

  if (GlobalVar == nullptr) {
    Constant *Initializer = nullptr;
    const bool IsExternallyInitialized = false;
    const GlobalValue::LinkageTypes LinkageType =
        GlobalValue::LinkageTypes::ExternalLinkage;
    GlobalVariable *const InsertBefore = nullptr;
    unsigned int AddressSpace = 0;

    GlobalVar = new GlobalVariable(*JitContext->CurrentModule, Ty, IsConstant,
                                   LinkageType, Initializer, Name, InsertBefore,
                                   GlobalValue::NotThreadLocal, AddressSpace,
                                   IsExternallyInitialized);
    StringRef ResultName = GlobalVar->getName();
    if (NameToHandleMap->count(ResultName) == 1) {
      assert((*NameToHandleMap)[ResultName] == ValueHandle);
    } else {
      (*NameToHandleMap)[ResultName] = ValueHandle;
    }
  }

  return GlobalVar;
}

IRNode *GenIR::makeDirectCallTargetNode(CORINFO_METHOD_HANDLE MethodHandle,
                                        mdToken MethodToken, void *CodeAddr) {
  uint64_t Handle = (uint64_t)CodeAddr;
  Type *CodeAddrTy =
      Type::getIntNTy(*JitContext->LLVMContext, TargetPointerSizeInBits);
  const bool IsConstant = true;
  const char *ModuleName = nullptr;
  const char *MethodName =
      JitContext->JitInfo->getMethodName(MethodHandle, &ModuleName);

  std::string FullName;
  raw_string_ostream OS(FullName);
  OS << format("%s.%s(TK_%x)", ModuleName, MethodName, MethodToken);
  OS.flush();
  GlobalVariable *GlobalVar =
      getGlobalVariable(Handle, Handle, CodeAddrTy, FullName, IsConstant);

  Value *CodeAddrValue = LLVMBuilder->CreatePtrToInt(GlobalVar, CodeAddrTy);

  return (IRNode *)CodeAddrValue;
}

// Helper callback used by rdrCall to emit a call to allocate a new MDArray.
IRNode *GenIR::genNewMDArrayCall(ReaderCallTargetData *CallTargetData,
                                 std::vector<IRNode *> Args,
                                 IRNode **CallNode) {
  // To construct the array we need to call a helper passing it the class handle
  // for the constructor method, the number of arguments to the constructor and
  // the arguments to the constructor.

  const ReaderCallSignature &Signature =
      CallTargetData->getCallTargetSignature();
  const std::vector<CallArgType> SigArgumentTypes =
      Signature.getArgumentTypes();
  const uint32_t ArgCount = Args.size();

  // Construct the new function type.
  Type *ReturnType =
      getType(SigArgumentTypes[0].CorType, SigArgumentTypes[0].Class);

  // The helper is variadic; we only want the types of the two fixed arguments
  // but need the values of all the arguments.
  const uint32_t FixedArgCount = 2;
  const uint32_t VariableArgCount = ArgCount - 1;
  const uint32_t TotalArgCount = FixedArgCount + VariableArgCount;
  Type *ArgumentTypes[FixedArgCount];
  SmallVector<Value *, 16> Arguments(TotalArgCount);
  uint32_t Index = 0;

  // The first argument is the class handle.
  IRNode *ClassHandle = CallTargetData->getClassHandleNode();
  ASSERTNR(ClassHandle);

  ArgumentTypes[Index] = ClassHandle->getType();
  Arguments[Index++] = ClassHandle;

  // The second argument is the number of arguments to follow.
  const uint32_t NumBits = 32;
  const bool IsSigned = true;
  Value *NumArgs = ConstantInt::get(
      *JitContext->LLVMContext,
      APInt(NumBits, CallTargetData->getSigInfo()->numArgs, IsSigned));
  ASSERTNR(NumArgs);

  ArgumentTypes[Index] = NumArgs->getType();
  Arguments[Index++] = NumArgs;

  // The rest of the arguments are the same as in the original newobj call.
  // It's a vararg call so add arguments but not argument types.
  for (unsigned I = 1; I < ArgCount; ++I) {
    IRNode *ArgNode = Args[I];
    CorInfoType CorType = SigArgumentTypes[I].CorType;
    CORINFO_CLASS_HANDLE Class = SigArgumentTypes[I].Class;
    Type *ArgType = this->getType(CorType, Class);

    if (ArgType->isStructTy()) {
      throw NotYetImplementedException("Call has value type args");
    }

    IRNode *Arg = convertFromStackType(ArgNode, CorType, ArgType);
    Arguments[Index++] = Arg;
  }

  const bool IsVarArg = true;
  FunctionType *FunctionType =
      FunctionType::get(ReturnType, ArgumentTypes, IsVarArg);

  // Create a call target with the right type.
  // Get the address of the Helper descr.
  Value *Callee = getHelperCallAddress(CORINFO_HELP_NEW_MDARR);
  Callee = LLVMBuilder->CreateIntToPtr(Callee,
                                       getUnmanagedPointerType(FunctionType));

  // Replace the old call instruction with the new one.
  const bool MayThrow = true;
  *CallNode = (IRNode *)makeCall(Callee, MayThrow, Arguments).getInstruction();
  return *CallNode;
}

IRNode *GenIR::genNewObjThisArg(ReaderCallTargetData *CallTargetData,
                                CorInfoType CorType,
                                CORINFO_CLASS_HANDLE Class) {
  Type *ThisType = this->getType(CorType, Class);

  uint32_t ClassAttribs = CallTargetData->getClassAttribs();
  bool IsVarObjSize = ((ClassAttribs & CORINFO_FLG_VAROBJSIZE) != 0);
  if (IsVarObjSize) {
    // Storage for variably-sized objects is allocated by the callee; simply
    // pass a null pointer.
    return (IRNode *)Constant::getNullValue(ThisType);
  }

  bool IsValueClass = ((ClassAttribs & CORINFO_FLG_VALUECLASS) != 0);
  if (IsValueClass) {
    CorInfoType StructCorType;
    uint32_t MbSize;
    ReaderBase::getClassType(Class, ClassAttribs, &StructCorType, &MbSize);

    Type *StructType = this->getType(StructCorType, Class);

    // We are allocating an instance of a value class on the stack.
    Instruction *AllocaInst = createTemporary(StructType);

    // Initialize the struct to zero.
    zeroInitBlock(AllocaInst, MbSize);

    // Create a managed pointer to the struct instance and pass it as the 'this'
    // argument to the constructor call.
    Type *ManagedPointerType = getManagedPointerType(StructType);
    Value *ManagedPointerToStruct =
        LLVMBuilder->CreateAddrSpaceCast(AllocaInst, ManagedPointerType);
    ManagedPointerToStruct =
        LLVMBuilder->CreatePointerCast(ManagedPointerToStruct, ThisType);

    return (IRNode *)ManagedPointerToStruct;
  }

  // We are allocating a fixed-size class on the heap.
  // Create a call to the newobj helper specific to this class,
  // and use its return value as the
  // 'this' pointer to be passed as the first argument to the constructor.

  // Create the address operand for the newobj helper.
  CorInfoHelpFunc HelperId = getNewHelper(CallTargetData->getResolvedToken());
  const bool MayThrow = true;
  Value *ThisPointer = callHelperImpl(HelperId, MayThrow, ThisType,
                                      CallTargetData->getClassHandleNode())
                           .getInstruction();
  return (IRNode *)ThisPointer;
}

IRNode *GenIR::genNewObjReturnNode(ReaderCallTargetData *CallTargetData,
                                   IRNode *ThisArg) {
  uint32_t ClassAttribs = CallTargetData->getClassAttribs();
  bool IsValueClass = ((ClassAttribs & CORINFO_FLG_VALUECLASS) != 0);

  if (IsValueClass) {
    // Dig through the 'this' arg to find the temporary created earlier
    // and dereference it.
    Value *Alloca = nullptr;
    CastInst *PointerCast = cast<CastInst>(ThisArg);
    AddrSpaceCastInst *AddrSpaceCast =
        dyn_cast<AddrSpaceCastInst>(PointerCast->getOperand(0));
    if (AddrSpaceCast == nullptr) {
      Alloca = PointerCast->getOperand(0);
    } else {
      Alloca = AddrSpaceCast->getOperand(0);
    }
    AllocaInst *Temp = cast<AllocaInst>(Alloca);
    if (Temp->getType()->getPointerElementType()->isStructTy()) {
      setValueRepresentsStruct(Temp);
      return (IRNode *)Temp;
    } else {
      // The temp we passed as the this arg needs to be dereferenced.
      return (IRNode *)makeLoadNonNull((Value *)Temp, false);
    }
  }

  // Otherwise, we already have a good value.
  return ThisArg;
}

IRNode *GenIR::genCall(ReaderCallTargetData *CallTargetInfo, bool MayThrow,
                       std::vector<IRNode *> Args, IRNode **CallNode) {
  IRNode *Call = nullptr;
  IRNode *TargetNode = CallTargetInfo->getCallTargetNode();
  if (TargetNode->getType()->isPointerTy()) {
    // According to the ECMA CLI standard, II.14.5, the preferred
    // representation of method pointers is a native int
    // which is an int the size of a pointer.
    // However the type returned by the CoreClr for a method pointer
    // is a pointer to a struct named "(fnptr)". So convert it
    // to native int.
    LLVMContext &LLVMContext = *this->JitContext->LLVMContext;
    IntegerType *NativeInt =
        Type::getIntNTy(LLVMContext, TargetPointerSizeInBits);
    TargetNode = (IRNode *)LLVMBuilder->CreatePtrToInt(TargetNode, NativeInt);
  }
  const ReaderCallSignature &Signature =
      CallTargetInfo->getCallTargetSignature();

  if (CallTargetInfo->isTailCall()) {
    // If there's no explicit tail prefix, we can generate
    // a normal call and all will be well.
    if (!CallTargetInfo->isUnmarkedTailCall()) {
      throw NotYetImplementedException("Tail call");
    }
  }

  CorInfoCallConv CC = Signature.getCallingConvention();
  bool IsUnmanagedCall = CC != CORINFO_CALLCONV_DEFAULT;
  if (!CallTargetInfo->isIndirect() && IsUnmanagedCall) {
    throw NotYetImplementedException("Direct unmanaged call");
  }

  CallArgType ResultType = Signature.getResultType();
  if (ResultType.CorType == CORINFO_TYPE_REFANY) {
    throw NotYetImplementedException("Return refany");
  }

  const std::vector<CallArgType> &ArgumentTypes = Signature.getArgumentTypes();
  const uint32_t NumArgs = Args.size();
  assert(NumArgs == ArgumentTypes.size());

  bool IsJmp = CallTargetInfo->isJmp();
  SmallVector<Value *, 16> Arguments(NumArgs);
  for (uint32_t I = 0; I < NumArgs; I++) {
    IRNode *ArgNode = Args[I];
    CorInfoType CorType = ArgumentTypes[I].CorType;
    CORINFO_CLASS_HANDLE Class = ArgumentTypes[I].Class;
    Type *ArgType = this->getType(CorType, Class);

    if (I == 0) {
      if (!CallTargetInfo->isNewObj() && CallTargetInfo->needsNullCheck()) {
        // Insert this Ptr null check if required
        ASSERT(CallTargetInfo->hasThis());
        ArgNode = genNullCheck(ArgNode);
      }
    }
    // We pass indirect args to jmp as the pointers we get from the caller
    // without copying the parameters into the current frame.
    IRNode *Arg = IsJmp && (ABIMethodSig.getArgumentInfo(I).getKind() ==
                            ABIArgInfo::Indirect)
                      ? ArgNode
                      : convertFromStackType(ArgNode, CorType, ArgType);
    Arguments[I] = Arg;
  }

  CorInfoIntrinsics IntrinsicID = CallTargetInfo->getCorInstrinsic();
  if ((0 <= IntrinsicID) && (IntrinsicID < CORINFO_INTRINSIC_Count)) {
    switch (IntrinsicID) {
    // TODO: note that these methods have well-known semantics that the jit can
    // use to optimize in some cases.
    // For now treat these intrinsics as normal calls.
    case CORINFO_INTRINSIC_RTH_GetValueInternal:
    case CORINFO_INTRINSIC_Object_GetType:
    case CORINFO_INTRINSIC_TypeEQ:
    case CORINFO_INTRINSIC_TypeNEQ:
    case CORINFO_INTRINSIC_GetCurrentManagedThread:
    case CORINFO_INTRINSIC_GetManagedThreadId: {
      break;
    }
    default:
      break;
    }
  }

  ABICallSignature ABICallSig(Signature, *this, *JitContext->TheABIInfo);
  Value *ResultNode =
      ABICallSig.emitCall(*this, (Value *)TargetNode, MayThrow, Arguments,
                          (Value *)CallTargetInfo->getIndirectionCellNode(),
                          IsJmp, (Value **)&Call);

  // Add VarArgs cookie to outgoing param list
  if (CC == CORINFO_CALLCONV_VARARG) {
    canonVarargsCall(Call, CallTargetInfo);
  }

  *CallNode = Call;

  if (ResultType.CorType != CORINFO_TYPE_VOID) {
    if (IsJmp) {
      // The IR for jmp is a musttail call immediately followed by a ret.
      // The return types of the caller and the jmp target are guaranteed to
      // match so we shouldn't convert to stack type and then back to return
      // type.
      return (IRNode *)ResultNode;
    } else {
      return convertToStackType((IRNode *)ResultNode, ResultType.CorType);
    }
  } else {
    return nullptr;
  }
}

IRNode *GenIR::convertToBoxHelperArgumentType(IRNode *Opr, uint32_t DestSize) {
  Type *Ty = Opr->getType();
  switch (Ty->getTypeID()) {
  case Type::TypeID::IntegerTyID: {
    // CLR box helper will only accept 4 byte or 8 byte integers. The value on
    // the stack should already have the right size.
    ASSERT((Ty->getIntegerBitWidth() == 32) ||
           (Ty->getIntegerBitWidth() == 64));

    // If the operand size is smaller than DestSize the boxing helper will grab
    // data from outside the smaller operand.
    ASSERT(DestSize <= Ty->getIntegerBitWidth());
    break;
  }
  // If the data type is a float64 and we want to box it to a
  // float32 then also have to do an explict conversion.
  // Otherwise, the boxing helper will grab the wrong bits out of the float64
  // and
  // destroy the value.
  case Type::TypeID::FloatTyID:
  case Type::TypeID::DoubleTyID:
    if (Ty->getPrimitiveSizeInBits() > DestSize) {
      Opr = (IRNode *)LLVMBuilder->CreateFPCast(Opr, Ty);
    }
    break;
  default:
    break;
  }

  return Opr;
}

// Method is called with empty stack.
void GenIR::jmp(ReaderBaseNS::CallOpcode Opcode, mdToken Token) {
  assert(Opcode == ReaderBaseNS::Jmp);
  ReaderCallTargetData Data;
  makeReaderCallTargetDataForJmp(&Data, Token);

  const bool IsJmp = true;
  if (MethodSignature.hasThis()) {
    IRNode *ThisArg = loadArg(MethodSignature.getThisIndex(), IsJmp);
    ReaderOperandStack->push(ThisArg);
  }

  for (uint32_t I = MethodSignature.getNormalParamStart();
       I < MethodSignature.getNormalParamEnd(); ++I) {
    IRNode *NormalArg = nullptr;
    const ABIArgInfo ArgInfo = ABIMethodSig.getArgumentInfo(I);
    if (ArgInfo.getKind() == ABIArgInfo::Indirect) {
      // We pass indirect arguments without copying them to the current frame.
      NormalArg = (IRNode *)Arguments[I];
    } else {
      NormalArg = loadArg(I, IsJmp);
    }
    ReaderOperandStack->push(NormalArg);
  }

  // This will generate a call marked with musttail.
  IRNode *CallNode = nullptr;
  rdrCall(&Data, Opcode, &CallNode);

  const bool IsSynchronizedMethod =
      ((getCurrentMethodAttribs() & CORINFO_FLG_SYNCH) != 0);
  assert(!IsSynchronizedMethod);

  // LLVM requires muttail calls to be immediatley followed by a ret.
  if (RootFunction->getReturnType()->isVoidTy()) {
    LLVMBuilder->CreateRetVoid();
  } else {
    LLVMBuilder->CreateRet(CallNode);
  }

  return;
}

Value *GenIR::genConvertOverflowCheck(Value *Source, IntegerType *TargetTy,
                                      bool &SourceIsSigned, bool DestIsSigned) {
  Type *SourceTy = Source->getType();
  unsigned TargetBitWidth = TargetTy->getBitWidth();

  if (SourceTy->isFloatingPointTy()) {
    // Overflow-checking conversions from floating-point call runtime helpers.
    // Find the appropriate helper.  Available helpers convert from double to
    // either signed or unsigned int32 or int64.
    CorInfoHelpFunc Helper;
    Type *HelperResultTy;

    if (TargetBitWidth == 64) {
      // Convert to 64-bit result
      HelperResultTy = Type::getInt64Ty(*JitContext->LLVMContext);
      if (DestIsSigned) {
        Helper = CORINFO_HELP_DBL2LNG_OVF;
      } else {
        Helper = CORINFO_HELP_DBL2ULNG_OVF;
      }
    } else {
      // All other cases, use the helper that converts to 32-bit int.  If the
      // target type is less than 32 bits, the helper call will be followed
      // by an explicit checked integer narrowing.
      HelperResultTy = Type::getInt32Ty(*JitContext->LLVMContext);
      if (DestIsSigned) {
        Helper = CORINFO_HELP_DBL2INT_OVF;
      } else {
        Helper = CORINFO_HELP_DBL2UINT_OVF;
      }
    }

    if (SourceTy->isFloatTy()) {
      // The helper takes a double, so up-convert the float before invoking it.
      Type *DoubleTy = Type::getDoubleTy(*JitContext->LLVMContext);
      Source = LLVMBuilder->CreateFPCast(Source, DoubleTy);
      SourceTy = DoubleTy;
    } else {
      assert(SourceTy->isDoubleTy() && "unexpected floating-point type");
    }

    // Call the helper to convert to int.
    const bool MayThrow = true;
    Source = callHelperImpl(Helper, MayThrow, HelperResultTy, (IRNode *)Source)
                 .getInstruction();
    SourceTy = HelperResultTy;

    // The result of the helper call already has the requested signedness.
    SourceIsSigned = DestIsSigned;

    // It's possible that the integer result of the helper call still needs
    // truncation with overflow checking (converting e.g. from double to i8
    // uses a double->i32 helper followed by i32->i8 truncation), so continue
    // on to the integer conversion handling.
  } else if (SourceTy->isPointerTy()) {
    // Re-interpret pointers as native ints.
    Type *NativeIntTy = getType(CorInfoType::CORINFO_TYPE_NATIVEINT, nullptr);
    Source = LLVMBuilder->CreatePtrToInt(Source, NativeIntTy);
    SourceTy = NativeIntTy;
  }

  assert(Source->getType() == SourceTy);
  assert(SourceTy->isIntegerTy());

  unsigned SourceBitWidth = cast<IntegerType>(SourceTy)->getBitWidth();

  if (TargetBitWidth > SourceBitWidth) {
    // Widening integer conversion.
    if (SourceIsSigned && !DestIsSigned) {
      // Signed -> Unsigned widening conversion overflows iff source is
      // negative.

      Constant *Zero = Constant::getNullValue(SourceTy);
      Value *Ovf = LLVMBuilder->CreateICmpSLT(Source, Zero, "Ovf");
      genConditionalThrow(Ovf, CORINFO_HELP_OVERFLOW, "ThrowOverflow");
    } else {
      // Signed -> Signed widening conversion never overflows
      // Unsigned -> Unsigned widening conversion never overflows
      // Unsigned -> Signed widening conversion never overflows
    }
  } else if (TargetBitWidth == SourceBitWidth) {
    // Same-size integer conversion
    if (SourceIsSigned != DestIsSigned) {
      // Signed -> Unsigned same-size conversion overflows iff source is
      // negative.
      // Unsigned -> Signed same-size conversion overflows iff source is
      // signed-less-than zero.
      // The code for these cases is identical.

      Constant *Zero = Constant::getNullValue(SourceTy);
      Value *Ovf = LLVMBuilder->CreateICmpSLT(Source, Zero, "Ovf");
      genConditionalThrow(Ovf, CORINFO_HELP_OVERFLOW, "ThrowOverflow");
    } else {
      // Identity conversion never overflows
    }
  } else {
    // Narrowing integer conversion
    if (DestIsSigned) {
      if (SourceIsSigned) {
        // Signed -> Signed narrowing conversion overflows iff
        //   (source is less than sext(signedMinValue(TargetBitWidth)) or
        //    source is greater than ext(signedMaxValue(TargetBitWidth)))
        // Use two comparisons (rather than a subtract and single compare) to
        // make the IR more straightforward for downstream analysis (range
        // propagation won't have to rewind through the subtract).  With throw
        // block sharing, subsequent optimization should be able to rewrite
        // the two-compare sequence to subtract-compare.

        APInt MinSmallInt =
            APInt::getSignedMinValue(TargetBitWidth).sext(SourceBitWidth);
        ConstantInt *MinConstant =
            ConstantInt::get(*JitContext->LLVMContext, MinSmallInt);
        Value *TooSmall =
            LLVMBuilder->CreateICmpSLT(Source, MinConstant, "Ovf");

        genConditionalThrow(TooSmall, CORINFO_HELP_OVERFLOW, "ThrowOverflow");

        APInt MaxSmallInt =
            APInt::getSignedMaxValue(TargetBitWidth).sext(SourceBitWidth);
        ConstantInt *MaxConstant =
            ConstantInt::get(*JitContext->LLVMContext, MaxSmallInt);
        Value *TooBig = LLVMBuilder->CreateICmpSGT(Source, MaxConstant, "Ovf");

        genConditionalThrow(TooBig, CORINFO_HELP_OVERFLOW, "ThrowOverflow");
      } else {
        // Unsigned -> Signed narrowing conversion overflows iff source is
        // unsigned-greater-than zext(signedMaxValue(TargetBitWidth))
        // This catches cases where truncation would discard set bits and cases
        // where truncation would produce a negative number when interpreted
        // as signed.

        APInt MaxSmallInt =
            APInt::getSignedMaxValue(TargetBitWidth).zext(SourceBitWidth);
        ConstantInt *MaxConstant =
            ConstantInt::get(*JitContext->LLVMContext, MaxSmallInt);
        Value *Ovf = LLVMBuilder->CreateICmpUGT(Source, MaxConstant, "Ovf");

        genConditionalThrow(Ovf, CORINFO_HELP_OVERFLOW, "ThrowOverflow");
      }
    } else {
      // Signed -> Unsigned narrowing conversion or
      // Unsigned -> Unsigned narrowing conversion: both overflow iff source
      // is unsigned-greater-than zext(unsignedMaxValue(TargetBitWidth))

      APInt MaxSmallInt =
          APInt::getMaxValue(TargetBitWidth).zext(SourceBitWidth);
      ConstantInt *MaxConstant =
          ConstantInt::get(*JitContext->LLVMContext, MaxSmallInt);
      Value *Ovf = LLVMBuilder->CreateICmpUGT(Source, MaxConstant, "Ovf");

      genConditionalThrow(Ovf, CORINFO_HELP_OVERFLOW, "ThrowOverflow");
    }
  }

  return Source;
}

IRNode *GenIR::conv(ReaderBaseNS::ConvOpcode Opcode, IRNode *Source) {

  struct ConvertInfo {
    CorInfoType CorType;
    bool CheckForOverflow;
    bool SourceIsUnsigned;
  };

  static const ConvertInfo Map[ReaderBaseNS::LastConvOpcode] = {
      {CorInfoType::CORINFO_TYPE_BYTE, false, false},       // CONV_I1
      {CorInfoType::CORINFO_TYPE_SHORT, false, false},      // CONV_I2
      {CorInfoType::CORINFO_TYPE_INT, false, false},        // CONV_I4
      {CorInfoType::CORINFO_TYPE_LONG, false, false},       // CONV_I8
      {CorInfoType::CORINFO_TYPE_FLOAT, false, false},      // CONV_R4
      {CorInfoType::CORINFO_TYPE_DOUBLE, false, false},     // CONV_R8
      {CorInfoType::CORINFO_TYPE_UBYTE, false, false},      // CONV_U1
      {CorInfoType::CORINFO_TYPE_USHORT, false, false},     // CONV_U2
      {CorInfoType::CORINFO_TYPE_UINT, false, false},       // CONV_U4
      {CorInfoType::CORINFO_TYPE_ULONG, false, false},      // CONV_U8
      {CorInfoType::CORINFO_TYPE_NATIVEINT, false, false},  // CONV_I
      {CorInfoType::CORINFO_TYPE_NATIVEUINT, false, false}, // CONV_U
      {CorInfoType::CORINFO_TYPE_BYTE, true, false},        // CONV_OVF_I1
      {CorInfoType::CORINFO_TYPE_SHORT, true, false},       // CONV_OVF_I2
      {CorInfoType::CORINFO_TYPE_INT, true, false},         // CONV_OVF_I4
      {CorInfoType::CORINFO_TYPE_LONG, true, false},        // CONV_OVF_I8
      {CorInfoType::CORINFO_TYPE_UBYTE, true, false},       // CONV_OVF_U1
      {CorInfoType::CORINFO_TYPE_USHORT, true, false},      // CONV_OVF_U2
      {CorInfoType::CORINFO_TYPE_UINT, true, false},        // CONV_OVF_U4
      {CorInfoType::CORINFO_TYPE_ULONG, true, false},       // CONV_OVF_U8
      {CorInfoType::CORINFO_TYPE_NATIVEINT, true, false},   // CONV_OVF_I
      {CorInfoType::CORINFO_TYPE_NATIVEUINT, true, false},  // CONV_OVF_U
      {CorInfoType::CORINFO_TYPE_BYTE, true, true},         // CONV_OVF_I1_UN
      {CorInfoType::CORINFO_TYPE_SHORT, true, true},        // CONV_OVF_I2_UN
      {CorInfoType::CORINFO_TYPE_INT, true, true},          // CONV_OVF_I4_UN
      {CorInfoType::CORINFO_TYPE_LONG, true, true},         // CONV_OVF_I8_UN
      {CorInfoType::CORINFO_TYPE_UBYTE, true, true},        // CONV_OVF_U1_UN
      {CorInfoType::CORINFO_TYPE_USHORT, true, true},       // CONV_OVF_U2_UN
      {CorInfoType::CORINFO_TYPE_UINT, true, true},         // CONV_OVF_U4_UN
      {CorInfoType::CORINFO_TYPE_ULONG, true, true},        // CONV_OVF_U8_UN
      {CorInfoType::CORINFO_TYPE_NATIVEINT, true, true},    // CONV_OVF_I_UN
      {CorInfoType::CORINFO_TYPE_NATIVEUINT, true, true},   // CONV_OVF_U_UN
      {CorInfoType::CORINFO_TYPE_DOUBLE, false, true}       // CONV_R_UN
  };

  ConvertInfo Info = Map[Opcode];

  Type *TargetTy = getType(Info.CorType, nullptr);
  bool SourceIsSigned = !Info.SourceIsUnsigned;
  const bool DestIsSigned = TargetTy->isIntegerTy() && isSigned(Info.CorType);
  Value *Conversion = nullptr;

  if (Info.CheckForOverflow) {
    assert(TargetTy->isIntegerTy() &&
           "No conv.ovf forms target floating-point");

    Source = (IRNode *)genConvertOverflowCheck(
        Source, cast<IntegerType>(TargetTy), SourceIsSigned, DestIsSigned);
  }

  Type *SourceTy = Source->getType();

  if (SourceTy == TargetTy) {
    Conversion = Source;
  } else if (SourceTy->isIntegerTy() && TargetTy->isIntegerTy()) {
    Conversion = LLVMBuilder->CreateIntCast(Source, TargetTy, DestIsSigned);
  } else if (SourceTy->isPointerTy() && TargetTy->isIntegerTy()) {
    Conversion = LLVMBuilder->CreatePtrToInt(Source, TargetTy);
  } else if (SourceTy->isIntegerTy() && TargetTy->isFloatingPointTy()) {
    Conversion = SourceIsSigned ? LLVMBuilder->CreateSIToFP(Source, TargetTy)
                                : LLVMBuilder->CreateUIToFP(Source, TargetTy);
  } else if (SourceTy->isFloatingPointTy() && TargetTy->isIntegerTy()) {
    Conversion = DestIsSigned ? LLVMBuilder->CreateFPToSI(Source, TargetTy)
                              : LLVMBuilder->CreateFPToUI(Source, TargetTy);
  } else if (SourceTy->isFloatingPointTy() && TargetTy->isFloatingPointTy()) {
    Conversion = LLVMBuilder->CreateFPCast(Source, TargetTy);
  } else {
    ASSERT(UNREACHED);
  }

  IRNode *Result = convertToStackType((IRNode *)Conversion, Info.CorType);
  return Result;
}

// This method only handles basic arithmetic conversions for use in
// binary operations.
IRNode *GenIR::convert(Type *Ty, Value *Node, bool SourceIsSigned) {
  Type *SourceTy = Node->getType();
  Value *Result = nullptr;

  if (Ty == SourceTy) {
    Result = Node;
  } else if (SourceTy->isIntegerTy() && Ty->isIntegerTy()) {
    Result = LLVMBuilder->CreateIntCast(Node, Ty, SourceIsSigned);
  } else if (SourceTy->isFloatingPointTy() && Ty->isFloatingPointTy()) {
    Result = LLVMBuilder->CreateFPCast(Node, Ty);
  } else if (SourceTy->isPointerTy() && Ty->isIntegerTy()) {
    Result = LLVMBuilder->CreatePtrToInt(Node, Ty);
  } else {
    ASSERT(UNREACHED);
  }

  return (IRNode *)Result;
}

// Common to both recursive and non-recursive tail call considerations.
// The debug messages are only wanted when checking the general case
// and not for special recursive checks.
bool GenIR::commonTailCallChecks(CORINFO_METHOD_HANDLE DeclaredMethod,
                                 CORINFO_METHOD_HANDLE ExactMethod,
                                 bool IsUnmarkedTailCall, bool SuppressMsgs) {
  // Note that localloc works with tail call provided that we don't perform
  // recursive tail call optimization, so there is a special check for
  // that condition in FgOptRecurse but not here.
  const char *Reason = nullptr;
  bool SuppressReport = false;
  uint32_t MethodCompFlags = getCurrentMethodAttribs();
  if (MethodCompFlags & CORINFO_FLG_SYNCH) {
    Reason = "synchronized";
  }
#if 0
  else if (MethodCompFlags & CORINFO_FLG_SECURITYCHECK) {
    Reason = "caller's declarative security";
  }
  else if (IsUnmarkedTailCall && !Optimizing) {
    Reason = "not optimizing";
  }
#endif
  else if (IsUnmarkedTailCall && HasLocAlloc) {
    Reason = "localloc";
  }
#if 0
  else if (FSecurityChecksNeeded) {
    Reason = "GS";
  }
  else if (IsUnmarkedTailCall && hasLocalAddressTaken()) {
    Reason = "local address taken";
  }
#endif
  else if (!canTailCall(DeclaredMethod, ExactMethod, !IsUnmarkedTailCall)) {
    Reason = "canTailCall API\n";
    SuppressReport = true;
  } else {
    return true;
  }

  ASSERTNR(Reason != nullptr);
  if (!SuppressMsgs) {
    fprintf(stderr, "ALL: %splicit tail call request not honored due to %s\n",
            IsUnmarkedTailCall ? "im" : "ex", Reason);
  }
  return false;
}

// return true iff recursive and should turn into loop
// While building the flow graph, hasLocAlloc will always be false.
// If the flowgraph builder was wrong in that guess, it takes responsibility
// for fixing the bad labels before inserting arcs.  When this routine is
// invoked later to fill in the blocks, it will get a useful hasLocAlloc
// value and will know that we are treating the tail call or jmp as the
// non-recursive case (in other words not optimizing it into a loop).
// Note that we currently won't perform the recursive tail call optimization
// on an inlined function because we use the parameter list from the entry
// tuple in order to map outgoing parameters back into incoming parameters for
// the loop, and inlinees do not have a standard entry tuple with a parameter
// list.
// NOTE: Do not do the recursive tail if the runtime says we can't inline this
//  method into itself. The reasoning behind this is that it allows a profiler
//  to disable this optimization since it results in the loss of some profiling
//  information.
bool GenIR::fgOptRecurse(ReaderCallTargetData *Data) {
  if (Data->isCallI() || Data->isNewObj() || !Data->isTailCall())
    return false;

  ASSERTNR(Data->getMethodHandle());
  CORINFO_METHOD_HANDLE Method = Data->getKnownMethodHandle();

  // Do recursive tail call only on non-virtual method calls
  if (Method == nullptr) {
    return false;
  }

  uint32_t MethodCompFlags = getCurrentMethodAttribs();
  if ((Method != getCurrentMethodHandle())
      // Not yet implemented (but can do a regular tail call)
      || (MethodCompFlags & CORINFO_FLG_SHAREDINST)
#if 0
    || (SS_ATTRIB(CI_Entry(ciPtr)) & AA_VARARGS)
#endif
      ||
      !Data->recordCommonTailCallChecks(commonTailCallChecks(
          Method, Method, Data->isUnmarkedTailCall(), false))
      // treat as inlining since we're removing the call
      || (canInline(Method, Method, nullptr) != INLINE_PASS)) {
    // we might want a DBFLAG msg here, but since this routine may be
    // called multiple times for a given call it would just add clutter.
    return false;
  }

  return true;
}

// return true iff recursive and should turn into loop
// *** only valid for JMP calls ***
// NOTE: Do not do the recursive tail if the runtime says we can't inline this
//  method into itself. The reasoning behind this is that it allows a profiler
//  to disable this optimization since it results in the loss of some profiling
//  information.
bool GenIR::fgOptRecurse(mdToken Token) {
  struct Param : RuntimeFilterParams {
    CORINFO_METHOD_HANDLE Method;
    mdToken Token;
  } Params;

  Params.Method = nullptr;
  Params.Token = Token;
  Params.This = this;

  PAL_TRY(Param *, PParam, &Params) {
    CORINFO_RESOLVED_TOKEN ResolvedToken;
    PParam->This->resolveToken(PParam->Token, CORINFO_TOKENKIND_Method,
                               &ResolvedToken);
    PParam->Method = ResolvedToken.hMethod;
  }
  PAL_EXCEPT_FILTER(runtimeFilter) {
    runtimeHandleException(&(Params.ExceptionPointers));
    Params.Method = nullptr;
  }
  PAL_ENDTRY

  if (!Params.Method) {
    return false;
  }

  uint32_t MethodCompFlags = getCurrentMethodAttribs();
  if ((Params.Method != getCurrentMethodHandle())
      // Not yet implemented (but can do a regular tail call)
      || (MethodCompFlags & CORINFO_FLG_SHAREDINST)
#if 0
    || (SS_ATTRIB(CI_Entry(ciPtr)) & AA_VARARGS)
#endif
      || (!commonTailCallChecks(Params.Method, Params.Method, false, true))
      // treat as inlining since we're removing the call
      || (canInline(Params.Method, Params.Method, nullptr) != INLINE_PASS)) {
    // we might want a DBFLAG msg here, but since this routine may be
    // called multiple times for a given call it would just add clutter.
    return false;
  }

  return true;
}

void GenIR::returnOpcode(IRNode *Opr, bool IsSynchronizedMethod) {
  const ABIArgInfo &ResultInfo = ABIMethodSig.getResultInfo();
  const CallArgType &ResultArgType = MethodSignature.getResultType();
  CorInfoType ResultCorType = ResultArgType.CorType;
  Value *ResultValue = nullptr;
  bool IsVoidReturn = ResultCorType == CORINFO_TYPE_VOID;

  if (IsVoidReturn) {
    assert(Opr == nullptr);
    assert(ResultInfo.getType()->isVoidTy());
  } else {
    assert(Opr != nullptr);

    if (ResultInfo.getKind() == ABIArgInfo::Indirect) {
      Type *ResultTy = ResultInfo.getType();
      ResultValue = convertFromStackType(Opr, ResultCorType, ResultTy);

      CORINFO_CLASS_HANDLE ResultClass = ResultArgType.Class;
      if (JitContext->JitInfo->isStructRequiringStackAllocRetBuf(ResultClass) ==
          TRUE) {
        // The return buffer must be on the stack; a simple store will suffice.
        LLVMBuilder->CreateStore(ResultValue, IndirectResult);
      } else {
        const bool IsVolatile = false;
        storeIndirectArg(ResultArgType, ResultValue, IndirectResult,
                         IsVolatile);
      }

      ResultValue = IndirectResult;
    } else {
      Type *ResultTy = getType(ResultCorType, ResultArgType.Class);
      ResultValue = convertFromStackType(Opr, ResultCorType, ResultTy);
      ResultValue =
          ABISignature::coerce(*this, ResultInfo.getType(), ResultValue);
    }
  }

  // If the method is synchronized, then we must insert a call to MONITOR_EXIT
  // before returning. The call to MONITOR_EXIT must occur after the return
  // value has been calculated.
  if (IsSynchronizedMethod) {
    const bool IsEnter = false;
    callMonitorHelper(IsEnter);
  }

  if (IsVoidReturn) {
    LLVMBuilder->CreateRetVoid();
  } else {
    LLVMBuilder->CreateRet(ResultValue);
  }
}

bool GenIR::needSequencePoints() { return false; }

void GenIR::setEHInfo(EHRegion *EhRegionTree, EHRegionList *EhRegionList) {
  // TODO: anything we need here?
}

void GenIR::methodNeedsToKeepAliveGenericsContext(bool NewValue) {
  if (NewValue) {
    KeepGenericContextAlive = true;
  }
}

void GenIR::nop() {
  // Preserve Nops in debug builds since they may carry unique source positions.
  if ((JitContext->Flags & CORJIT_FLG_DEBUG_CODE) != 0) {
    // LLVM has no high-level NOP instruction. Put in a placeholder for now.
    // This will survive lowering, but we may want to do something else that
    // is cleaner
    // TODO: Look into creating a high-level NOP that doesn't get removed and
    // gets lowered to the right platform-specific encoding

    bool IsVariadic = false;
    llvm::FunctionType *FTy = llvm::FunctionType::get(
        llvm::Type::getVoidTy(*(JitContext->LLVMContext)), IsVariadic);

    llvm::InlineAsm *AsmCode = llvm::InlineAsm::get(FTy, "nop", "", true, false,
                                                    llvm::InlineAsm::AD_Intel);
    ArrayRef<Value *> Args;
    LLVMBuilder->CreateCall(AsmCode, Args);
  }
}

IRNode *GenIR::unbox(CORINFO_RESOLVED_TOKEN *ResolvedToken, IRNode *Object,
                     bool AndLoad, ReaderAlignType Alignment, bool IsVolatile) {
  // Ensure that this method can access the the unbox type.
  CORINFO_HELPER_DESC ThrowHelper;
  CorInfoIsAccessAllowedResult ClassAccessAllowed =
      canAccessClass(ResolvedToken, getCurrentMethodHandle(), &ThrowHelper);
  handleMemberAccess(ClassAccessAllowed, ThrowHelper);

  // Unboxing uses a helper call. Figure out which one.
  CORINFO_CLASS_HANDLE ClassHandle = ResolvedToken->hClass;
  CorInfoHelpFunc HelperId = getUnBoxHelper(ClassHandle);

  // The first helper argument is the class handle for the type to unbox to.
  IRNode *ClassHandleArgument = genericTokenToNode(ResolvedToken);

  // The normal Unboxing helper returns a pointer into the boxed object
  // but the unbox nullable helper takes a pointer to write into and
  // returns void, so we need to shift the arguments and create a temp
  // to write the output into.
  if (HelperId == CORINFO_HELP_UNBOX_NULLABLE) {
    CorInfoType CorType = ReaderBase::getClassType(ClassHandle);
    Type *NullableType = getType(CorType, ClassHandle);
    assert(NullableType->isStructTy());
    IRNode *UnboxedNullable =
        (IRNode *)createTemporary(NullableType, "UnboxedNullable");
    const bool MayThrow = true;
    callHelper(HelperId, MayThrow, nullptr, UnboxedNullable,
               ClassHandleArgument, Object);
    if (AndLoad) {
      setValueRepresentsStruct(UnboxedNullable);
    }
    return UnboxedNullable;
  }

  ASSERTNR(HelperId == CORINFO_HELP_UNBOX);

  // Call helper to do the type check and get the address of the unbox payload.
  Type *PtrTy = getType(CorInfoType::CORINFO_TYPE_BYREF, ClassHandle);
  const bool MayThrow = true;
  IRNode *Result = (IRNode *)callHelperImpl(HelperId, MayThrow, PtrTy,
                                            ClassHandleArgument, Object)
                       .getInstruction();

  // If requested, load the object onto the evaluation stack.
  if (AndLoad) {
    // Result was null checked by the helper, so is non-null here.
    Result =
        loadObjNonNull(ResolvedToken, Result, Alignment, IsVolatile, false);
  }

  return Result;
}

void GenIR::pop(IRNode *Opr) {
  // No actions needed.
}

void GenIR::dup(IRNode *Opr, IRNode **Result1, IRNode **Result2) {
  *Result1 = Opr;
  *Result2 = Opr;
}

bool GenIR::interlockedCmpXchg(IRNode *Destination, IRNode *Exchange,
                               IRNode *Comparand, IRNode **Result,
                               CorInfoIntrinsics IntrinsicID) {
  ASSERT(Exchange->getType() == Comparand->getType());
  switch (IntrinsicID) {
  case CORINFO_INTRINSIC_InterlockedCmpXchg32:
    ASSERT(Exchange->getType() == Type::getInt32Ty(*JitContext->LLVMContext));
    break;
  case CORINFO_INTRINSIC_InterlockedCmpXchg64:
    ASSERT(Exchange->getType() == Type::getInt64Ty(*JitContext->LLVMContext));
    break;
  default:
    throw NotYetImplementedException("interlockedCmpXchg");
  }

  Type *ComparandTy = Comparand->getType();
  Type *DestinationTy = Destination->getType();

  if (DestinationTy->isIntegerTy()) {
    Type *CastTy = getManagedPointerType(ComparandTy);
    Destination = (IRNode *)LLVMBuilder->CreateIntToPtr(Destination, CastTy);
  } else {
    ASSERT(DestinationTy->isPointerTy());
    Type *CastTy = isManagedPointerType(DestinationTy)
                       ? getManagedPointerType(ComparandTy)
                       : getUnmanagedPointerType(ComparandTy);
    Destination = (IRNode *)LLVMBuilder->CreatePointerCast(Destination, CastTy);
  }

  Value *Pair = LLVMBuilder->CreateAtomicCmpXchg(
      Destination, Comparand, Exchange, llvm::SequentiallyConsistent,
      llvm::SequentiallyConsistent);
  *Result =
      (IRNode *)LLVMBuilder->CreateExtractValue(Pair, 0, "cmpxchg_result");

  return true;
}

bool GenIR::interlockedIntrinsicBinOp(IRNode *Arg1, IRNode *Arg2,
                                      IRNode **RetVal,
                                      CorInfoIntrinsics IntrinsicID) {
  AtomicRMWInst::BinOp Op = AtomicRMWInst::BinOp::BAD_BINOP;

  switch (IntrinsicID) {
  case CORINFO_INTRINSIC_InterlockedXAdd32:
  case CORINFO_INTRINSIC_InterlockedXAdd64:
    Op = AtomicRMWInst::BinOp::Add;
    break;
  case CORINFO_INTRINSIC_InterlockedXchg32:
  case CORINFO_INTRINSIC_InterlockedXchg64:
    Op = AtomicRMWInst::BinOp::Xchg;
    break;
  default:
    // Leave Op unchanged
    break;
  }

  if (Op != AtomicRMWInst::BinOp::BAD_BINOP) {
    Value *Result = LLVMBuilder->CreateAtomicRMW(
        Op, Arg1, Arg2, AtomicOrdering::SequentiallyConsistent);
    *RetVal = (IRNode *)Result;
    return true;
  } else {
    *RetVal = nullptr;
    return false;
  }
}

bool GenIR::memoryBarrier() {
  // TODO: Here we emit mfence which is stronger than sfence
  // that CLR needs.
  // We could improve this further by using
  // lock or byte ptr [rsp], 0
  // which is faster than sfence.
  LLVMBuilder->CreateFence(SequentiallyConsistent);
  return true;
}

void GenIR::switchOpcode(IRNode *Opr) {
  // We split the block right after the switch during the flow-graph build.
  // The terminator is switch instruction itself.
  // Now condition operand is updated.
  BasicBlock *CurrBlock = LLVMBuilder->GetInsertBlock();
  TerminatorInst *TermInst = CurrBlock->getTerminator();
  SwitchInst *SwitchInstruction = cast<SwitchInst>(TermInst);
  SwitchInstruction->setCondition(Opr);

  Type *OprType = Opr->getType();
  IntegerType *OprIntType = cast<IntegerType>(OprType);
  unsigned OprBitWidth = OprIntType->getBitWidth();

  // LLVM requires that for a switch instruction the type of the selector and
  // the type of the case values all be of the same integer type.
  // The purpose of the following code is to adjust the type of the
  // case values to match the type of the selector if they are different.

  // If a small selector type was used, e.g. i8, the type might not
  // be big enough to hold all the case values. But the value for the
  // selector is popped off the evaluation stack, so it should be at
  // least 32 bits. So check that.
  assert((OprBitWidth >= 32) && "Selector bit width is less then 32");

  // If we have to adjust the types of the operands we use a
  // uint64_t to transfer the value, so we cannot handle larger selector.
  assert((OprBitWidth <= 64) && "Selector bit width is greater than 64");

  LLVMContext &LLVMContext = *JitContext->LLVMContext;
  for (SwitchInst::CaseIt Case : SwitchInstruction->cases()) {
    ConstantInt *OldValue = Case.getCaseValue();
    unsigned OldBitWidth = OldValue->getBitWidth();
    if (OldBitWidth != OprBitWidth) {
      // Need to adjust type.
      assert((OldBitWidth <= 64) && "Old value bit width is greater than 64");
      uint64_t CaseValue = OldValue->getZExtValue();
      ConstantInt *Value =
          ConstantInt::get(LLVMContext, APInt(OprBitWidth, CaseValue, false));
      Case.setValue(Value);
    }
  }
}

void GenIR::throwOpcode(IRNode *Arg1) {
  // Using a call for now; this will need to be invoke
  // when we get EH flow properly modeled.
  Type *Void = Type::getVoidTy(*JitContext->LLVMContext);
  const bool MayThrow = true;
  CallSite ThrowCall = callHelperImpl(CORINFO_HELP_THROW, MayThrow, Void, Arg1);

  // Annotate the helper
  ThrowCall.setDoesNotReturn();
}

void GenIR::endFilter(IRNode *Arg1) {
  // endfilter simply becomes a return in the filter function being outlined.
  LLVMBuilder->CreateRet(Arg1);
};

CallSite GenIR::genConditionalHelperCall(
    Value *Condition, CorInfoHelpFunc HelperId, bool MayThrow, Type *ReturnType,
    IRNode *Arg1, IRNode *Arg2, bool CallReturns, const Twine &CallBlockName) {
  // Create the call block and fill it in.
  BasicBlock *CallBlock = createPointBlock(CallBlockName);
  IRBuilder<>::InsertPoint SavedInsertPoint = LLVMBuilder->saveIP();
  LLVMBuilder->SetInsertPoint(CallBlock);
  CallSite HelperCall =
      callHelperImpl(HelperId, MayThrow, ReturnType, Arg1, Arg2);

  if (!CallReturns) {
    HelperCall.setDoesNotReturn();
    LLVMBuilder->CreateUnreachable();
  }
  LLVMBuilder->restoreIP(SavedInsertPoint);

  // Splice it into the flow.
  insertConditionalPointBlock(Condition, CallBlock, CallReturns);

  // Return the the call.
  return HelperCall;
}

// Generate a call to the throw helper if the condition is met.
void GenIR::genConditionalThrow(Value *Condition, CorInfoHelpFunc HelperId,
                                const Twine &ThrowBlockName) {
  IRNode *Arg1 = nullptr, *Arg2 = nullptr;
  Type *ReturnType = Type::getVoidTy(*JitContext->LLVMContext);
  const bool MayThrow = true;
  const bool CallReturns = false;
  genConditionalHelperCall(Condition, HelperId, MayThrow, ReturnType, Arg1,
                           Arg2, CallReturns, ThrowBlockName);
}

IRNode *GenIR::genNullCheck(IRNode *Node) {
  // Insert the compare against null.
  Value *Compare = LLVMBuilder->CreateIsNull(Node, "NullCheck");

  // Insert the conditional throw
  CorInfoHelpFunc HelperId = CORINFO_HELP_THROWNULLREF;
  genConditionalThrow(Compare, HelperId, "ThrowNullRef");

  return Node;
}

void GenIR::genBoundsCheck(Value *ArrayLength, Value *Index) {
  CorInfoHelpFunc HelperId = CORINFO_HELP_RNGCHKFAIL;

  // Insert the bound compare.
  // The unsigned conversion allows us to also catch negative indices in the
  // compare.
  Type *ArrayLengthType = ArrayLength->getType();
  ASSERTNR(Index->getType()->getPrimitiveSizeInBits() <=
           ArrayLengthType->getPrimitiveSizeInBits());
  bool IsSigned = false;
  Value *ConvertedIndex =
      LLVMBuilder->CreateIntCast(Index, ArrayLengthType, IsSigned);
  Value *UpperBoundCompare =
      LLVMBuilder->CreateICmpUGE(ConvertedIndex, ArrayLength, "BoundsCheck");
  genConditionalThrow(UpperBoundCompare, HelperId, "ThrowIndexOutOfRange");
}

/// \brief Get the immediate target (innermost exited finally) for this leave.
///
/// Also create any IR and reader state needed to pass the appropriate
/// continuation for this leave to the finallies being exited, and for the
/// finallies to respect the passed continuations.
///
/// \param LeaveOffset  MSIL offset of the leave instruction
/// \param NextOffset   MSIL offset immediately after the leave instruction
/// \param LeaveBlock   Block containing the leave instruction
/// \param TargetOffset Ultimate target of the leave instruction
/// \returns Immediate target of the leave instruction: start of innermost
//           exited finally if any exists, \p TargetOffset otherwise
uint32_t GenIR::updateLeaveOffset(uint32_t LeaveOffset, uint32_t NextOffset,
                                  FlowGraphNode *LeaveBlock,
                                  uint32_t TargetOffset) {
  EHRegion *RootRegion = EhRegionTree;
  if (RootRegion == nullptr) {
    // Leave outside of a protected region is treated like a goto.
    return TargetOffset;
  }
  bool IsInHandler = false;
  return updateLeaveOffset(RootRegion, LeaveOffset, NextOffset, LeaveBlock,
                           TargetOffset, IsInHandler);
}

/// \brief Get the immediate target (innermost exited finally) for this leave.
///
/// Also create any necessary selector variables, finally-exiting switch
/// instructions, and selector variable stores.  Selector variable stores are
/// inserted at the leave location (and \p ContinuationStoreMap is updated so
/// subsequent reader passes will know where to insert IR).  Switch insertion
/// is deferred until the first endfinally for the affected finally is
/// processed.
///
/// \param Region               Current region to process, which contains the
///                             leave instruction.  Inner regions are processed
///                             recursively.
/// \param LeaveOffset          MSIL offset of the leave instruction
/// \param NextOffset           MSIL offset immediately after the leave
///                             instruction
/// \param LeaveBlock           Block containing the leave instruction
/// \param TargetOffset         Ultimate target of the leave instruction
/// \param IsInHandler [in/out] Support for dynamic exceptions is NYI; if this
///                             method finds that the leave is in a handler
///                             which can only be entered by an exception,
///                             IsInHandler is set to true and processing is
///                             aborted (no IR is inserted and the original
///                             \p TargetOffset is returned).  Initial caller
///                             must pass false.
/// \returns Immediate target of the leave instruction: start of innermost
//           exited finally if any exists, \p TargetOffset otherwise
uint32_t GenIR::updateLeaveOffset(EHRegion *Region, uint32_t LeaveOffset,
                                  uint32_t NextOffset,
                                  FlowGraphNode *LeaveBlock,
                                  uint32_t TargetOffset, bool &IsInHandler) {
  ReaderBaseNS::RegionKind RegionKind = rgnGetRegionType(Region);

  if ((RegionKind == ReaderBaseNS::RegionKind::RGN_MCatch) ||
      (RegionKind == ReaderBaseNS::RegionKind::RGN_Fault) ||
      (RegionKind == ReaderBaseNS::RegionKind::RGN_Filter) ||
      (RegionKind == ReaderBaseNS::RegionKind::RGN_MExcept)) {
    // This leave is in an exception handler.  Dynamic exceptions are not
    // currently supported, so skip the update for this leave.

    IsInHandler = true;
    return TargetOffset;
  }

  EHRegion *FinallyRegion = nullptr;
  uint32_t ChildTargetOffset = TargetOffset;

  if ((RegionKind == ReaderBaseNS::RegionKind::RGN_Try) &&
      ((TargetOffset < rgnGetStartMSILOffset(Region)) ||
       (TargetOffset >= rgnGetEndMSILOffset(Region)))) {
    // We are leaving this try.  See if there is a finally to invoke.
    FinallyRegion = getFinallyRegion(Region);
    if (FinallyRegion) {
      // There is a finally.  Update ChildTargetOffset so that recursive
      // processing for inner regions will know to target this finally.
      ChildTargetOffset = rgnGetStartMSILOffset(FinallyRegion);
    }
  }

  uint32_t InnermostTargetOffset = ChildTargetOffset;

  // Check if this leave exits any nested regions.
  if (EHRegion *ChildRegion = getInnerEnclosingRegion(Region, LeaveOffset)) {
    InnermostTargetOffset =
        updateLeaveOffset(ChildRegion, LeaveOffset, NextOffset, LeaveBlock,
                          ChildTargetOffset, IsInHandler);

    if (IsInHandler) {
      // Skip processing for this leave
      return TargetOffset;
    }
  }

  if (FinallyRegion != nullptr) {
    // Generate the code to set the continuation for the finally we are leaving
    // First, get a pointer to the continuation block.
    FlowGraphNode *TargetNode = nullptr;
    fgAddNodeMSILOffset(&TargetNode, TargetOffset);
    BasicBlock *TargetBlock = (BasicBlock *)TargetNode;

    // Get or create the switch that terminates the finally.
    SwitchInst *Switch = FinallyRegion->EndFinallySwitch;

    if (Switch == nullptr) {
      Switch = createFinallyDispatch(FinallyRegion);
    }

    LoadInst *Load = (LoadInst *)Switch->getCondition();
    Value *SelectorAddr = Load->getPointerOperand();
    IntegerType *SelectorType = (IntegerType *)Load->getType();
    ConstantInt *SelectorValue = Switch->findCaseDest(TargetBlock);

    if (SelectorValue == nullptr) {
      // The switch doesn't have a case for this target continuation yet;
      // add one.
      SelectorValue =
          ConstantInt::get(SelectorType, Switch->getNumCases() + 1U);
      Switch->addCase(SelectorValue, TargetBlock);
    }

    // Create the store instruction to set this continuation selector for
    // this leave across this finally.
    LLVMBuilder->SetInsertPoint(LeaveBlock);
    StoreInst *Store = LLVMBuilder->CreateStore(SelectorValue, SelectorAddr);

    if (InnermostTargetOffset == ChildTargetOffset) {
      // This is the innermost finally being exited (no child region updated
      // InnermostTargetOffset).
      // Record the first continuation selector store in this block so that
      // the 2nd pass will know to insert code before them rather than after
      // them.
      ContinuationStoreMap.insert(std::make_pair(NextOffset, Store));

      // Update InnermostTargetOffset.
      InnermostTargetOffset = FinallyRegion->StartMsilOffset;
    }
  }

  return InnermostTargetOffset;
}

static EHRegion *getCommonAncestor(EHRegion *Region1, EHRegion *Region2) {
  if ((Region1 == nullptr) || (Region2 == nullptr)) {
    return nullptr;
  }
  int Depth1 = 0;
  for (EHRegion *Ancestor1 = Region1->Parent; Ancestor1 != nullptr;
       Ancestor1 = Ancestor1->Parent) {
    ++Depth1;
  }
  int Depth2 = 0;
  for (EHRegion *Ancestor2 = Region2->Parent; Ancestor2 != nullptr;
       Ancestor2 = Ancestor2->Parent) {
    ++Depth2;
  }
  while (Depth1 > Depth2) {
    Region1 = Region1->Parent;
    --Depth1;
  }
  while (Depth2 > Depth1) {
    Region2 = Region2->Parent;
    --Depth2;
  }
  while (Region1 != Region2) {
    Region1 = Region1->Parent;
    Region2 = Region2->Parent;
  }
  return Region1;
}

void GenIR::leave(uint32_t TargetOffset, bool IsNonLocal,
                  bool EndsWithNonLocalGoto) {
  // Check if this leave exits any catch regions
  BasicBlock *CurrentBlock = LLVMBuilder->GetInsertBlock();
  BasicBlock *TargetBlock = CurrentBlock->getUniqueSuccessor();
  EHRegion *TargetRegion = fgNodeGetRegion((FlowGraphNode *)TargetBlock);
  EHRegion *ExitToRegion = getCommonAncestor(CurrentRegion, TargetRegion);
  for (EHRegion *Leaving = CurrentRegion; Leaving != ExitToRegion;
       Leaving = Leaving->Parent) {
    if ((Leaving->Kind == ReaderBaseNS::RegionKind::RGN_MCatch) ||
        (Leaving->Kind == ReaderBaseNS::RegionKind::RGN_MExcept)) {
      Value *ExitCatchIntrinsic = Intrinsic::getDeclaration(
          JitContext->CurrentModule, Intrinsic::eh_endcatch);
      LLVMBuilder->CreateCall(ExitCatchIntrinsic, {});
    }
  }
}

IRNode *GenIR::loadStr(mdToken Token) {
  // TODO: Special handling for cold blocks
  void *StringHandle;
  InfoAccessType Iat = constructStringLiteral(Token, &StringHandle);
  ASSERTNR(StringHandle != nullptr);

  return stringLiteral(Token, StringHandle, Iat);
}

IRNode *GenIR::stringLiteral(mdToken Token, void *StringHandle,
                             InfoAccessType Iat) {
  IRNode *StringPtrNode = nullptr;
  switch (Iat) {
#if defined(FEATURE_BASICFREEZE)
  case IAT_VALUE:
    StringPtrNode =
        handleToIRNode(Token, StringHandle, 0, false, false, true, false, true);
    break;
#endif
  case IAT_PVALUE:
  case IAT_PPVALUE: {
    // Get the raw address of the pointer to reference to string.
    IRNode *RawAddress = handleToIRNode(
        Token, StringHandle, 0, (Iat == IAT_PPVALUE), true, true, false);
    // Cast it to the right address type.
    Type *StringRefTy = getBuiltInStringType();
    Type *AddressTy = getUnmanagedPointerType(StringRefTy);
    IRNode *TypedAddress =
        (IRNode *)LLVMBuilder->CreateIntToPtr(RawAddress, AddressTy);
    // Fetch the string reference.
    StringPtrNode = loadIndirNonNull(ReaderBaseNS::LdindRef, TypedAddress,
                                     Reader_AlignNatural, false, false);
    break;
  }
  default:
    ASSERTNR(UNREACHED);
  }
  return StringPtrNode;
}

// Function encodes a handle pointer in IRNode. If IsIndirect is true
// then embHandle is a pointer to the actual handle, and IR must
// be emitted to load the actual handle before encoding it in IR.
IRNode *GenIR::handleToIRNode(mdToken Token, void *EmbHandle, void *RealHandle,
                              bool IsIndirect, bool IsReadOnly,
                              bool IsRelocatable, bool IsCallTarget,
                              bool IsFrozenObject /* default = false */
                              ) {
  LLVMContext &LLVMContext = *JitContext->LLVMContext;

  if (IsCallTarget || IsFrozenObject) {
    throw NotYetImplementedException("NYI handle cases");
  }

  uint64_t LookupHandle =
      RealHandle ? (uint64_t)RealHandle : (uint64_t)EmbHandle;
  uint64_t ValueHandle = (uint64_t)EmbHandle;

  Value *HandleValue = nullptr;
  Type *HandleTy = Type::getIntNTy(LLVMContext, TargetPointerSizeInBits);

  if (IsRelocatable) {
    std::string HandleName =
        getNameForToken(Token, (CORINFO_GENERIC_HANDLE)LookupHandle,
                        getCurrentContext(), getCurrentModuleHandle());
    GlobalVariable *GlobalVar = getGlobalVariable(
        LookupHandle, ValueHandle, HandleTy, HandleName, IsReadOnly);
    HandleValue = LLVMBuilder->CreatePtrToInt(GlobalVar, HandleTy);
  } else {
    uint32_t NumBits = TargetPointerSizeInBits;
    bool IsSigned = false;

    HandleValue = ConstantInt::get(
        LLVMContext, APInt(NumBits, (uint64_t)EmbHandle, IsSigned));
  }

  if (IsIndirect) {
    Type *HandlePtrTy = getUnmanagedPointerType(HandleTy);
    Value *HandlePtr = LLVMBuilder->CreateIntToPtr(HandleValue, HandlePtrTy);
    HandleValue = LLVMBuilder->CreateLoad(HandlePtr);
  }

  return (IRNode *)HandleValue;
}

std::string GenIR::getNameForToken(mdToken Token, CORINFO_GENERIC_HANDLE Handle,
                                   CORINFO_CONTEXT_HANDLE Context,
                                   CORINFO_MODULE_HANDLE Scope) {
  std::string Storage;
  raw_string_ostream OS(Storage);

  // DEBUG ONLY: Find the real name based on the token/context/scope
  switch (TypeFromToken(Token)) {
  case mdtJitHelper:
    OS << JitContext->JitInfo->getHelperName(
              (CorInfoHelpFunc)RidFromToken(Token))
       << "::JitHelper";
    break;
  case mdtVarArgsHandle:
    OS << getNameForToken(TokenFromRid(RidFromToken(Token), mdtMemberRef),
                          Handle, Context, Scope)
       << "::VarArgsHandle";
    break;
  case mdtVarArgsMDHandle:
    OS << getNameForToken(TokenFromRid(RidFromToken(Token), mdtMethodDef),
                          Handle, Context, Scope)
       << "::VarArgsHandle";
    break;
  case mdtVarArgsMSHandle:
    OS << getNameForToken(TokenFromRid(RidFromToken(Token), mdtMethodSpec),
                          Handle, Context, Scope)
       << "::VarArgsHandle";
    break;
  case mdtVarArgsSigHandle:
    OS << getNameForToken(TokenFromRid(RidFromToken(Token), mdtSignature),
                          Handle, Context, Scope)
       << "::VarArgsHandle";
    break;
  case mdtInterfaceOffset:
    OS << "InterfaceOffset";
    break;
  case mdtCodeOffset:
    OS << "CodeOffset";
    break;
  case mdtPInvokeCalliHandle:
    OS << "PinvokeCalliHandle";
    break;
  case mdtIBCProfHandle:
    OS << "IBCProfHandle";
    break;
  case mdtMBReturnHandle:
    OS << "MBReturnHandle";
    break;
  case mdtSyncHandle:
    OS << "SyncHandle";
    break;
  case mdtGSCookie:
    OS << "GSCookieAddr";
    break;
  case mdtJMCHandle:
    OS << "JMCHandle";
    break;
  case mdtCaptureThreadGlobal:
    OS << "CaptureThreadGlobal";
    break;
  case mdtSignature:
    // findNameOfToken doesn't do anythign interesting and getMemberParent
    // asserts so special case it here.
    OS << format("Signature(TK_%x)", Token);
    break;
  case mdtString:
    OS << format("String(TK_%x)", Token);
    break;
  case mdtModule:
    // Can't get the parent of a module, because it's the 'root'
    assert(Token == mdtModule);
    OS << "ModuleHandle";
    break;
  case mdtModuleID:
    OS << format("EmbeddedModuleID(%x)", Token);
    break;
  case mdtMethodHandle: {
    const char *MethodName;
    const char *ModuleName = NULL;
    MethodName = JitContext->JitInfo->getMethodName(
        (CORINFO_METHOD_HANDLE)Handle, &ModuleName);
    OS << format("TypeContext(%s.%s)", ModuleName, MethodName);
  } break;
  case mdtClassHandle: {
    char *ClassName = getClassNameWithNamespace((CORINFO_CLASS_HANDLE)Handle);
    if (ClassName != nullptr) {
      OS << format("TypeContext(%s)", ClassName);
      delete[] ClassName;
    }
  } break;
  default:
    char Buffer[MAX_CLASSNAME_LENGTH];
    JitContext->JitInfo->findNameOfToken(Scope, Token, Buffer, COUNTOF(Buffer));
    OS << format("%s", &Buffer[0]);
    break;
  }

  OS.flush();

  if (Storage.empty()) {
    assert(Handle != 0);
    if (RidFromToken(Token) == 0) {
      OS << format("!handle_%Ix", Handle);
    } else {
      OS << format("!TK_%x_handle_%Ix", Token, Handle);
    }
    OS.flush();
  }

  return Storage;
}

IRNode *GenIR::makeRefAnyDstOperand(CORINFO_CLASS_HANDLE Class) {
  CorInfoType CorType = ReaderBase::getClassType(Class);
  Type *ElementTy = getType(CorType, Class);
  Type *Ty = getManagedPointerType(ElementTy);
  return (IRNode *)Constant::getNullValue(Ty);
}

// TODO: currently PtrType telling base or interior pointer is ignored.
// So for now, deliberately we keep this API to retain the call site.
IRNode *GenIR::makePtrNode(ReaderPtrType PtrType) { return loadNull(); }

// Load a pointer-sized value from the indicated address.
// Used when navigating through runtime data structures.
// This should not be used for accessing user data types.
IRNode *GenIR::derefAddress(IRNode *Address, bool DstIsGCPtr, bool IsConst,
                            bool AddressMayBeNull) {

  // We don't know the true referent type so just use a pointer sized
  // integer or GC pointer to i8 for the result.

  Type *ReferentTy = DstIsGCPtr
                         ? (Type *)getManagedPointerType(
                               Type::getInt8Ty(*JitContext->LLVMContext))
                         : (Type *)Type::getIntNTy(*JitContext->LLVMContext,
                                                   TargetPointerSizeInBits);

  // Address is a pointer, but since it may come from dereferencing into
  // runtime data structures with unknown field types, we may need a cast here
  // to make it so.
  Type *AddressTy = Address->getType();
  PointerType *AddressPointerTy = dyn_cast<PointerType>(AddressTy);
  if (AddressPointerTy == nullptr) {
    // Cast the integer to an appropriate unmanaged pointer
    Type *CastTy = getUnmanagedPointerType(ReferentTy);
    Address = (IRNode *)LLVMBuilder->CreateIntToPtr(Address, CastTy);
  } else if (AddressPointerTy->getElementType() != ReferentTy) {
    // Cast to the appropriate referent type
    Type *CastTy = isManagedPointerType(AddressPointerTy)
                       ? getManagedPointerType(ReferentTy)
                       : getUnmanagedPointerType(ReferentTy);
    Address = (IRNode *)LLVMBuilder->CreatePointerCast(Address, CastTy);
  }

  LoadInst *Result = makeLoad(Address, false, AddressMayBeNull);

  if (IsConst) {
    MDNode *EmptyNode =
        MDNode::get(*JitContext->LLVMContext, ArrayRef<Metadata *>());

    Result->setMetadata(LLVMContext::MD_invariant_load, EmptyNode);
  }

  return (IRNode *)Result;
}

// Create an empty block to hold IR for some conditional instructions at a
// particular point in the MSIL (conditional LLVM instructions that are part
// of the expansion of a single MSIL instruction)
BasicBlock *GenIR::createPointBlock(uint32_t PointOffset,
                                    const Twine &BlockName) {
  BasicBlock *Block =
      BasicBlock::Create(*JitContext->LLVMContext, BlockName, RootFunction);

  // Give the point block equal start and end offsets so subsequent processing
  // won't try to translate MSIL into it.
  FlowGraphNode *PointFlowGraphNode = (FlowGraphNode *)Block;
  fgNodeSetStartMSILOffset(PointFlowGraphNode, PointOffset);
  fgNodeSetEndMSILOffset(PointFlowGraphNode, PointOffset);

  // Make the point block part of the current region
  fgNodeSetRegion(PointFlowGraphNode, CurrentRegion);

  // Point blocks don't need an operand stack: they don't have any MSIL and
  // any successor block will get the stack propagated from the other
  // predecessor.
  fgNodeSetPropagatesOperandStack(PointFlowGraphNode, false);

  if (!DoneBuildingFlowGraph) {
    // Position this block in the list so that it will get moved to its point
    // at the end of flow-graph construction.
    if (PointOffset == MethodInfo->ILCodeSize) {
      // The point is the end of the function, which is already where this
      // block is.
    } else {
      // Request a split at PointOffset, and move this block before the temp
      // target so it will get moved after the split is created (in
      // movePointBlocks).
      FlowGraphNode *Next = nullptr;
      fgAddNodeMSILOffset(&Next, PointOffset);
      Block->moveBefore(Next);
    }
  }

  return Block;
}

// Split the current block, inserting a conditional branch to the PointBlock
// based on Condition, and branch back from the PointBlock to the continuation
// if Rejoin is true. Return the continuation.
BasicBlock *GenIR::insertConditionalPointBlock(Value *Condition,
                                               BasicBlock *PointBlock,
                                               bool Rejoin) {
  // Split the current block.  This creates a goto connecting the blocks that
  // we'll replace with the conditional branch.
  TerminatorInst *Goto;
  BasicBlock *ContinueBlock = splitCurrentBlock(&Goto);
  BranchInst *Branch = BranchInst::Create(PointBlock, ContinueBlock, Condition);
  replaceInstruction(Goto, Branch);

  if (Rejoin) {
    BasicBlock *RejoinFromBlock = PointBlock;
    // Allow that the point block may have been split to insert invoke
    // instructions.
    TerminatorInst *Terminator;
    while ((Terminator = PointBlock->getTerminator()) != nullptr) {
      assert(isa<InvokeInst>(Terminator));
      RejoinFromBlock = cast<InvokeInst>(Terminator)->getNormalDest();
    }
    IRBuilder<>::InsertPoint SavedInsertPoint = LLVMBuilder->saveIP();
    LLVMBuilder->SetInsertPoint(RejoinFromBlock);
    LLVMBuilder->CreateBr(ContinueBlock);
    LLVMBuilder->restoreIP(SavedInsertPoint);
  }

  return ContinueBlock;
}

BasicBlock *GenIR::splitCurrentBlock(TerminatorInst **Goto) {
  BasicBlock *CurrentBlock = LLVMBuilder->GetInsertBlock();
  BasicBlock::iterator InsertPoint = LLVMBuilder->GetInsertPoint();
  Instruction *NextInstruction =
      (InsertPoint == CurrentBlock->end() ? nullptr
                                          : (Instruction *)InsertPoint);
  uint32_t CurrentEndOffset =
      fgNodeGetEndMSILOffset((FlowGraphNode *)CurrentBlock);
  uint32_t SplitOffset;

  if (CurrentEndOffset >= NextInstrOffset) {
    // Split at offset NextInstrOffset rather than CurrInstrOffset.  We're
    // already generating the IR for the instr at CurrInstrOffset, and using
    // NextInstrOffset here ensures that we won't redundantly try to add this
    // instruction again when processing moves to NewBlock.

    SplitOffset = NextInstrOffset;
  } else {
    // It may be the case that we're splitting a point block, whose point is
    // CurrInstrOffset rather than NextInstrOffset.  In that case, give the new
    // point block the same point as the old one, to ensure that the "split"
    // operation never produces a block whose IL offset range isn't contained
    // in the original block's range.

    assert(CurrentEndOffset == CurrInstrOffset);
    SplitOffset = CurrentEndOffset;
  }
  BasicBlock *NewBlock = ReaderBase::fgSplitBlock(
      (FlowGraphNode *)CurrentBlock, SplitOffset, (IRNode *)NextInstruction);

  if (Goto != nullptr) {
    // Report the created goto to the caller
    *Goto = CurrentBlock->getTerminator();
  }

  // Move the insertion point to the first instruction in the new block
  if (NextInstruction == nullptr) {
    LLVMBuilder->SetInsertPoint(NewBlock);
  } else {
    LLVMBuilder->SetInsertPoint(NewBlock, NextInstruction);
  }
  return NewBlock;
}

void GenIR::replaceInstruction(Instruction *OldInstruction,
                               Instruction *NewInstruction) {
  // Record where we were
  IRBuilder<>::InsertPoint SavedInsertPoint = LLVMBuilder->saveIP();

  // Insert the new instruction in the proper place.
  LLVMBuilder->SetInsertPoint(OldInstruction);
  LLVMBuilder->Insert(NewInstruction);

  // Remove the old instruction.  Make sure it has no uses first.
  assert(OldInstruction->use_empty());
  OldInstruction->eraseFromParent();

  // Move the insertion point back.
  LLVMBuilder->restoreIP(SavedInsertPoint);
}

// Add a PHI at the start of the JoinBlock to merge the two results.
PHINode *GenIR::mergeConditionalResults(BasicBlock *JoinBlock, Value *Arg1,
                                        BasicBlock *Block1, Value *Arg2,
                                        BasicBlock *Block2,
                                        const Twine &NameStr) {
  PHINode *Phi = createPHINode(JoinBlock, Arg1->getType(), 2, NameStr);
  Phi->addIncoming(Arg1, Block1);
  Phi->addIncoming(Arg2, Block2);
  if (doesValueRepresentStruct(Arg1)) {
    assert(doesValueRepresentStruct(Arg2));
    setValueRepresentsStruct(Phi);
  }
  return Phi;
}

// Handle case of an indirection from CORINFO_RUNTIME_LOOKUP where
// testForFixup was true.
//
// If lowest bit of Address is set, clear it and dereference to obtain the
// result. If not, just set the result to Address.
IRNode *GenIR::conditionalDerefAddress(IRNode *Address) {
  // Build up the initial bit test
  BasicBlock *TestBlock = LLVMBuilder->GetInsertBlock();
  Type *AddressTy = Address->getType();
  Type *IntPtrTy = getType(CorInfoType::CORINFO_TYPE_NATIVEINT, nullptr);
  Value *AddressAsInt = LLVMBuilder->CreatePtrToInt(Address, IntPtrTy);
  Value *One = loadConstantI(1);
  Value *TestValue = LLVMBuilder->CreateAnd(AddressAsInt, One);
  Value *TestPredicate = LLVMBuilder->CreateICmpEQ(TestValue, One);

  // Allocate the indirection block and fill it in.
  BasicBlock *IndirectionBlock = createPointBlock("CondDerefAddr");
  IRBuilder<>::InsertPoint SavedInsertPoint = LLVMBuilder->saveIP();
  LLVMBuilder->SetInsertPoint(IndirectionBlock);
  Value *Mask = LLVMBuilder->CreateNot(One);
  Value *ConditionalAddressAsInt = LLVMBuilder->CreateAnd(AddressAsInt, Mask);
  Value *ConditionalAddress = LLVMBuilder->CreateIntToPtr(
      ConditionalAddressAsInt, AddressTy->getPointerTo());
  Value *UpdatedAddress = LLVMBuilder->CreateLoad(ConditionalAddress);
  LLVMBuilder->restoreIP(SavedInsertPoint);

  // Splice the indirection block in.
  BasicBlock *ContinueBlock =
      insertConditionalPointBlock(TestPredicate, IndirectionBlock, true);

  // Merge the two addresses and return the result.
  PHINode *Result = mergeConditionalResults(ContinueBlock, Address, TestBlock,
                                            UpdatedAddress, IndirectionBlock);

  return (IRNode *)Result;
}

IRNode *GenIR::loadVirtFunc(IRNode *Arg1, CORINFO_RESOLVED_TOKEN *ResolvedToken,
                            CORINFO_CALL_INFO *CallInfo) {
  IRNode *TypeToken = genericTokenToNode(ResolvedToken, true);
  IRNode *MethodToken = genericTokenToNode(ResolvedToken);

  Type *Ty =
      Type::getIntNTy(*this->JitContext->LLVMContext, TargetPointerSizeInBits);
  const bool MayThrow = true;
  IRNode *CodeAddress =
      (IRNode *)callHelperImpl(CORINFO_HELP_VIRTUAL_FUNC_PTR, MayThrow, Ty,
                               Arg1, TypeToken, MethodToken)
          .getInstruction();

  return CodeAddress;
}

IRNode *GenIR::getTypedAddress(IRNode *Addr, CorInfoType CorInfoType,
                               CORINFO_CLASS_HANDLE ClassHandle,
                               ReaderAlignType Alignment, uint32_t *Align) {
  // Get type of the result.
  Type *AddressTy = Addr->getType();
  IRNode *TypedAddr = Addr;

  // For the 'REFANY' case, verify the address carries
  // reasonable typing. Address producer must ensure this.
  if (CorInfoType == CORINFO_TYPE_REFANY) {
    PointerType *PointerTy = dyn_cast<PointerType>(AddressTy);
    if (PointerTy != nullptr) {
      Type *ReferentTy = PointerTy->getPointerElementType();

      // The result of the load is an object reference or a typed reference.
      if (ReferentTy->isStructTy()) {
        // This is the typed reference case. We shouldn't need a cast here.
        Type *ExpectedTy = this->getType(CorInfoType, ClassHandle);
        assert(ReferentTy == ExpectedTy);
      } else {
        // This is the object reference case so addr should be ptr to managed
        // ptr to struct.
        if (!ReferentTy->isPointerTy()) {
          // If we hit this we should fix the address producer, not
          // coerce the type here.
          throw NotYetImplementedException(
              "unexpected type in load/store primitive");
        }
        assert(isManagedPointerType(ReferentTy));
        assert(cast<PointerType>(ReferentTy)
                   ->getPointerElementType()
                   ->isStructTy());
      }
    } else {
      // This must be a nativeint, in which case we cast the address
      // to an address of Object.
      assert(AddressTy == Type::getIntNTy(*JitContext->LLVMContext,
                                          TargetPointerSizeInBits));

      Type *ObjectType = getBuiltInObjectType();
      TypedAddr = (IRNode *)LLVMBuilder->CreateIntToPtr(
          Addr, getUnmanagedPointerType(ObjectType));
    }
    // GC pointers are always naturally aligned
    Alignment = Reader_AlignNatural;
  } else {
    // For other cases we may need to cast the address.
    Type *ExpectedTy = this->getType(CorInfoType, ClassHandle);
    PointerType *PointerTy = dyn_cast<PointerType>(AddressTy);
    if (PointerTy != nullptr) {
      Type *ReferentTy = PointerTy->getPointerElementType();
      if (ReferentTy != ExpectedTy) {
        Type *PtrToExpectedTy = isManagedPointerType(PointerTy)
                                    ? getManagedPointerType(ExpectedTy)
                                    : getUnmanagedPointerType(ExpectedTy);
        TypedAddr =
            (IRNode *)LLVMBuilder->CreatePointerCast(Addr, PtrToExpectedTy);
      }
    } else {
      assert(AddressTy->isIntegerTy());
      Type *PtrToExpectedTy = getUnmanagedPointerType(ExpectedTy);
      TypedAddr = (IRNode *)LLVMBuilder->CreateIntToPtr(Addr, PtrToExpectedTy);
    }
  }

  *Align = convertReaderAlignment(Alignment);
  return TypedAddr;
}

IRNode *GenIR::loadPrimitiveType(IRNode *Addr, CorInfoType CorInfoType,
                                 ReaderAlignType Alignment, bool IsVolatile,
                                 bool IsInterfReadOnly, bool AddressMayBeNull) {
  uint32_t Align;
  const CORINFO_CLASS_HANDLE ClassHandle = nullptr;
  IRNode *TypedAddr =
      getTypedAddress(Addr, CorInfoType, ClassHandle, Alignment, &Align);
  LoadInst *LoadInst = makeLoad(TypedAddr, IsVolatile, AddressMayBeNull);
  LoadInst->setAlignment(Align);

  return convertToStackType((IRNode *)LoadInst, CorInfoType);
}

IRNode *GenIR::loadNonPrimitiveObj(IRNode *Addr,
                                   CORINFO_CLASS_HANDLE ClassHandle,
                                   ReaderAlignType Alignment, bool IsVolatile,
                                   bool AddressMayBeNull) {
  uint32_t Align;
  CorInfoType CorType = JitContext->JitInfo->asCorInfoType(ClassHandle);
  IRNode *TypedAddr =
      getTypedAddress(Addr, CorType, ClassHandle, Alignment, &Align);

  Type *Type = getType(CorType, ClassHandle);
  if (Type->isVectorTy()) {
    return (IRNode *)makeLoad(Addr, IsVolatile, AddressMayBeNull);
  }
  StructType *StructTy = cast<StructType>(Type);
  return loadNonPrimitiveObj(StructTy, TypedAddr, Alignment, IsVolatile,
                             AddressMayBeNull);
}

IRNode *GenIR::loadNonPrimitiveObj(StructType *StructTy, IRNode *Address,
                                   ReaderAlignType Alignment, bool IsVolatile,
                                   bool AddressMayBeNull) {
  if (AddressMayBeNull) {
    if (UseExplicitNullChecks) {
      Address = genNullCheck(Address);
    } else {
      // If we had support for implicit null checks, this
      // path would need to annotate the load we're about
      // to generate.
    }
  }

  IRNode *Copy = (IRNode *)createTemporary(StructTy);
  copyStruct(cast<StructType>(StructTy), Copy, Address, IsVolatile, Alignment);
  setValueRepresentsStruct(Copy);
  return Copy;
}

void GenIR::classifyCmpType(Type *Ty, uint32_t &Size, bool &IsPointer,
                            bool &IsFloat) {
  switch (Ty->getTypeID()) {
  case Type::TypeID::IntegerTyID:
    Size = Ty->getIntegerBitWidth();
    break;
  case Type::TypeID::PointerTyID:
    Size = TargetPointerSizeInBits;
    IsPointer = true;
    break;
  case Type::TypeID::FloatTyID:
    IsFloat = true;
    Size = 32;
    break;
  case Type::TypeID::DoubleTyID:
    IsFloat = true;
    Size = 64;
    break;
  default:
    ASSERTM(false, "Unexpected type in cmp");
    break;
  }
}

bool GenIR::prepareArgsForCompare(IRNode *&Arg1, IRNode *&Arg2) {
  // Grab the types to be compared.
  Type *Ty1 = Arg1->getType();
  Type *Ty2 = Arg2->getType();

  // Types can only be int32, int64, float, double, or pointer.
  // They must match in bit size.
  uint32_t Size1 = 0;
  uint32_t Size2 = 0;
  bool IsFloat1 = false;
  bool IsFloat2 = false;
  bool IsPointer1 = false;
  bool IsPointer2 = false;

  classifyCmpType(Ty1, Size1, IsPointer1, IsFloat1);
  classifyCmpType(Ty2, Size2, IsPointer2, IsFloat2);

  ASSERT((Size1 == 32) || (Size1 == 64));
  ASSERT((Size2 == 32) || (Size2 == 64));
  ASSERT(IsFloat1 == IsFloat2);

  if (Size1 != Size2) {
    // int32 can be compared with nativeint and float can be compared
    // with double
    ASSERT(!IsPointer1 && !IsPointer2);
    bool IsSigned = true;
    if (Size1 == 32) {
      if (IsFloat1) {
        Arg1 = (IRNode *)LLVMBuilder->CreateFPExt(Arg1, Ty2);
      } else {
        Arg1 = (IRNode *)LLVMBuilder->CreateIntCast(Arg1, Ty2, IsSigned);
      }
    } else {
      if (IsFloat2) {
        Arg2 = (IRNode *)LLVMBuilder->CreateFPExt(Arg2, Ty1);
      } else {
        Arg2 = (IRNode *)LLVMBuilder->CreateIntCast(Arg2, Ty1, IsSigned);
      }
    }
  } else if (Ty1 != Ty2) {
    // Make types agree without perturbing bit patterns.
    // Must be ptr-ptr or int-ptr case.
    ASSERT(IsPointer1 || IsPointer2);

    // For the ptr-ptr case we pointer cast arg2 to match arg1.
    // For the ptr-int cases we cast the pointer to int.
    if (IsPointer1) {
      if (IsPointer2) {
        // PointerCast Arg2 to match Arg1
        Arg2 = (IRNode *)LLVMBuilder->CreatePointerCast(Arg2, Ty1);
      } else {
        // Cast ptr Arg1 to match int Arg2
        Arg1 = (IRNode *)LLVMBuilder->CreatePointerCast(Arg1, Ty2);
      }
    } else {
      // Cast ptr Arg2 to match int Arg1
      Arg2 = (IRNode *)LLVMBuilder->CreatePointerCast(Arg2, Ty1);
    }
  }

  // Types should now match up.
  ASSERT(Arg1->getType() == Arg2->getType());

  return IsFloat1;
}

IRNode *GenIR::cmp(ReaderBaseNS::CmpOpcode Opcode, IRNode *Arg1, IRNode *Arg2) {

  bool IsFloat = prepareArgsForCompare(Arg1, Arg2);

  static const CmpInst::Predicate IntCmpMap[ReaderBaseNS::LastCmpOpcode] = {
      CmpInst::Predicate::ICMP_EQ,  // CEQ,
      CmpInst::Predicate::ICMP_SGT, // CGT,
      CmpInst::Predicate::ICMP_UGT, // CGT_UN,
      CmpInst::Predicate::ICMP_SLT, // CLT,
      CmpInst::Predicate::ICMP_ULT  // CLT_UN,
  };

  static const CmpInst::Predicate FloatCmpMap[ReaderBaseNS::LastCmpOpcode] = {
      CmpInst::Predicate::FCMP_OEQ, // CEQ,
      CmpInst::Predicate::FCMP_OGT, // CGT,
      CmpInst::Predicate::FCMP_UGT, // CGT_UN,
      CmpInst::Predicate::FCMP_OLT, // CLT,
      CmpInst::Predicate::FCMP_ULT  // CLT_UN,
  };

  Value *Cmp;

  if (IsFloat) {
    Cmp = LLVMBuilder->CreateFCmp(FloatCmpMap[Opcode], Arg1, Arg2);
  } else {
    Cmp = LLVMBuilder->CreateICmp(IntCmpMap[Opcode], Arg1, Arg2);
  }

  IRNode *Result = convertToStackType((IRNode *)Cmp, CORINFO_TYPE_UINT);

  return Result;
}

void GenIR::boolBranch(ReaderBaseNS::BoolBranchOpcode Opcode, IRNode *Arg1) {
  static const CmpInst::Predicate
      BranchMap[ReaderBaseNS::LastBoolBranchOpcode] = {
          CmpInst::Predicate::ICMP_EQ, // BR_FALSE = 0,
          CmpInst::Predicate::ICMP_EQ, // BR_FALSE_S,
          CmpInst::Predicate::ICMP_NE, // BR_TRUE,
          CmpInst::Predicate::ICMP_NE  // BR_TRUE_S,
      };

  CmpInst::Predicate Predicate = BranchMap[Opcode];
  Constant *ZeroConst = Constant::getNullValue(Arg1->getType());
  Value *Condition = LLVMBuilder->CreateICmp(Predicate, Arg1, ZeroConst);

  // Patch up the branch instruction
  TerminatorInst *TermInst = LLVMBuilder->GetInsertBlock()->getTerminator();
  ASSERT(TermInst != nullptr);
  BranchInst *BranchInstruction = dyn_cast<BranchInst>(TermInst);
  ASSERT(BranchInstruction != nullptr);
  BranchInstruction->setCondition(Condition);
}

void GenIR::condBranch(ReaderBaseNS::CondBranchOpcode Opcode, IRNode *Arg1,
                       IRNode *Arg2) {

  bool IsFloat = prepareArgsForCompare(Arg1, Arg2);

  static const CmpInst::Predicate
      IntBranchMap[ReaderBaseNS::LastCondBranchOpcode] = {
          CmpInst::Predicate::ICMP_EQ,  // BEQ,
          CmpInst::Predicate::ICMP_EQ,  // BEQ_S,
          CmpInst::Predicate::ICMP_SGE, // BGE,
          CmpInst::Predicate::ICMP_SGE, // BGE_S,
          CmpInst::Predicate::ICMP_UGE, // BGE_UN,
          CmpInst::Predicate::ICMP_UGE, // BGE_UN_S,
          CmpInst::Predicate::ICMP_SGT, // BGT,
          CmpInst::Predicate::ICMP_SGT, // BGT_S,
          CmpInst::Predicate::ICMP_UGT, // BGT_UN,
          CmpInst::Predicate::ICMP_UGT, // BGT_UN_S,
          CmpInst::Predicate::ICMP_SLE, // BLE,
          CmpInst::Predicate::ICMP_SLE, // BLE_S,
          CmpInst::Predicate::ICMP_ULE, // BLE_UN,
          CmpInst::Predicate::ICMP_ULE, // BLE_UN_S,
          CmpInst::Predicate::ICMP_SLT, // BLT,
          CmpInst::Predicate::ICMP_SLT, // BLT_S,
          CmpInst::Predicate::ICMP_ULT, // BLT_UN,
          CmpInst::Predicate::ICMP_ULT, // BLT_UN_S,
          CmpInst::Predicate::ICMP_NE,  // BNE_UN,
          CmpInst::Predicate::ICMP_NE   // BNE_UN_S,
      };

  static const CmpInst::Predicate
      FloatBranchMap[ReaderBaseNS::LastCondBranchOpcode] = {
          CmpInst::Predicate::FCMP_OEQ, // BEQ,
          CmpInst::Predicate::FCMP_OEQ, // BEQ_S,
          CmpInst::Predicate::FCMP_OGE, // BGE,
          CmpInst::Predicate::FCMP_OGE, // BGE_S,
          CmpInst::Predicate::FCMP_UGE, // BGE_UN,
          CmpInst::Predicate::FCMP_UGE, // BGE_UN_S,
          CmpInst::Predicate::FCMP_OGT, // BGT,
          CmpInst::Predicate::FCMP_OGT, // BGT_S,
          CmpInst::Predicate::FCMP_UGT, // BGT_UN,
          CmpInst::Predicate::FCMP_UGT, // BGT_UN_S,
          CmpInst::Predicate::FCMP_OLE, // BLE,
          CmpInst::Predicate::FCMP_OLE, // BLE_S,
          CmpInst::Predicate::FCMP_ULE, // BLE_UN,
          CmpInst::Predicate::FCMP_ULE, // BLE_UN_S,
          CmpInst::Predicate::FCMP_OLT, // BLT,
          CmpInst::Predicate::FCMP_OLT, // BLT_S,
          CmpInst::Predicate::FCMP_ULT, // BLT_UN,
          CmpInst::Predicate::FCMP_ULT, // BLT_UN_S,
          CmpInst::Predicate::FCMP_UNE, // BNE_UN,
          CmpInst::Predicate::FCMP_UNE  // BNE_UN_S,
      };

  Value *Condition =
      IsFloat ? LLVMBuilder->CreateFCmp(FloatBranchMap[Opcode], Arg1, Arg2)
              : LLVMBuilder->CreateICmp(IntBranchMap[Opcode], Arg1, Arg2);

  // Patch up the branch instruction
  TerminatorInst *TermInst = LLVMBuilder->GetInsertBlock()->getTerminator();
  ASSERT(TermInst != nullptr);
  BranchInst *BranchInstruction = dyn_cast<BranchInst>(TermInst);
  ASSERT(BranchInstruction != nullptr);
  BranchInstruction->setCondition(Condition);
}

IRNode *GenIR::getStaticFieldAddress(CORINFO_RESOLVED_TOKEN *ResolvedToken) {
  CORINFO_FIELD_INFO FieldInfo;
  getFieldInfo(ResolvedToken, CORINFO_ACCESS_ADDRESS, &FieldInfo);
  IRNode *Address = rdrGetStaticFieldAddress(ResolvedToken, &FieldInfo);
  uint32_t Align;
  return getTypedAddress(Address, FieldInfo.fieldType, FieldInfo.structType,
                         Reader_AlignNatural, &Align);
}

IRNode *GenIR::shift(ReaderBaseNS::ShiftOpcode Opcode, IRNode *ShiftAmount,
                     IRNode *ShiftOperand) {
  Type *OperandType = ShiftOperand->getType();
  Type *AmountType = ShiftAmount->getType();

  // Unlike MSIL in which a shift operand may have different type and size than
  // that of a shift amount, LLVM requires that in a shift operation the shift
  // operand and the shift amount have to have the same type. Since negative
  // shift amounts have undefined behavior we can unilaterally treat the
  // amount as unsigned here.
  if (OperandType != AmountType) {
    ShiftAmount =
        (IRNode *)LLVMBuilder->CreateIntCast(ShiftAmount, OperandType, false);
  }

  // MSIL ReaderBaseNS::SHL lowered to LLVM Instruction::BinaryOps::Shl
  if (Opcode == ReaderBaseNS::Shl) {
    return (IRNode *)LLVMBuilder->CreateShl(ShiftOperand, ShiftAmount);
  }

  // MSIL ReaderBaseNS::SHR lowered to LLVM Instruction::BinaryOps::AShr
  if (Opcode == ReaderBaseNS::Shr) {
    return (IRNode *)LLVMBuilder->CreateAShr(ShiftOperand, ShiftAmount);
  }

  // MSIL ReaderBaseNS::SHR_UN lowered to LLVM Instruction::BinaryOps::LShr
  return (IRNode *)LLVMBuilder->CreateLShr(ShiftOperand, ShiftAmount);
}

/// Generate IR for MSIL Sizeof instruction.
IRNode *GenIR::sizeofOpcode(CORINFO_RESOLVED_TOKEN *ResolvedToken) {
  uint32_t ClassSize = getClassSize(ResolvedToken->hClass);
  uint32_t NumBits = 32;
  bool IsSigned = false;
  IRNode *Value = (IRNode *)ConstantInt::get(
      *JitContext->LLVMContext, APInt(NumBits, ClassSize, IsSigned));
  IRNode *Result = convertToStackType(Value, CorInfoType::CORINFO_TYPE_UINT);

  return Result;
}

IRNode *GenIR::newObj(mdToken Token, mdToken LoadFtnToken,
                      uint32_t CurrOffset) {
  // Generate the constructor call
  // rdrCall and GenCall process newobj
  //  so there's nothing else to do.
  bool IsRecursive = false;
  bool ReadOnlyPrefix = false;
  bool TailCallPrefix = false;
  bool IsUnmarkedTailCall = false;
  IRNode *Result = call(ReaderBaseNS::NewObj, Token, mdTokenNil, LoadFtnToken,
                        ReadOnlyPrefix, TailCallPrefix, IsUnmarkedTailCall,
                        CurrOffset, &IsRecursive);
  ASSERTNR(!IsRecursive); // No tail recursive new-obj calls
  return Result;
}

IRNode *GenIR::newArr(CORINFO_RESOLVED_TOKEN *ResolvedToken, IRNode *Arg1) {
  CORINFO_CLASS_HANDLE ElementType;

  // The second argument to the helper is the number of elements in the array.
  // Create the second argument, the number of elements in the array.
  // This needs to be of type native int.
  IRNode *NumOfElements =
      convertToStackType(Arg1, CorInfoType::CORINFO_TYPE_NATIVEINT);

  // Or token with CORINFO_ANNOT_ARRAY so that we get back an array-type handle
  bool EmbedParent = false;
  bool MustRestoreHandle = true;
  IRNode *Token =
      genericTokenToNode(ResolvedToken, EmbedParent, MustRestoreHandle,
                         (CORINFO_GENERIC_HANDLE *)&ElementType, nullptr);

  Type *ArrayType =
      getType(CorInfoType::CORINFO_TYPE_CLASS, ResolvedToken->hClass);
  Value *Destination = Constant::getNullValue(ArrayType);

  const bool MayThrow = true;
  return callHelper(getNewArrHelper(ElementType), MayThrow,
                    (IRNode *)Destination, Token, NumOfElements);
}

// CastOp - Generates code for castclass or isinst.
IRNode *GenIR::castOp(CORINFO_RESOLVED_TOKEN *ResolvedToken, IRNode *ObjRefNode,
                      CorInfoHelpFunc HelperId) {
  CORINFO_GENERIC_HANDLE HandleType = nullptr;

  // Create the type node
  bool EmbedParent = false;
  bool MustRestoreHandle = false;

  IRNode *ClassHandleNode = genericTokenToNode(
      ResolvedToken, EmbedParent, MustRestoreHandle, &HandleType, nullptr);
  bool Optimize = false;
  if (!disableCastClassOptimization()) {
    switch (HelperId) {
    case CORINFO_HELP_CHKCASTCLASS:
      // TODO: It's not clear why calling this helper is safe. It assumes
      // that trivial checks are inlined. Check this again if we decide to
      // enable cast class optimization.
      HelperId = CORINFO_HELP_CHKCASTCLASS_SPECIAL;

    //
    // FALL-THROUGH
    //

    case CORINFO_HELP_ISINSTANCEOFCLASS: {
      uint32_t Flags = getClassAttribs((CORINFO_CLASS_HANDLE)HandleType);
      if ((Flags & CORINFO_FLG_FINAL) &&
          !(Flags & (CORINFO_FLG_MARSHAL_BYREF | CORINFO_FLG_CONTEXTFUL |
                     CORINFO_FLG_SHAREDINST))) {
        Optimize = true;
      }
    } break;

    default:
      break;
    }
  }

  CORINFO_CLASS_HANDLE Class = ResolvedToken->hClass;
  Type *ResultType = nullptr;
  if (JitContext->JitInfo->isValueClass(Class)) {
    ResultType = getBoxedType(Class);
  } else {
    ResultType = getType(CORINFO_TYPE_CLASS, Class);
  }

  // Generate the helper call or intrinsic
  const bool IsVolatile = false;
  const bool DoesNotInvokeStaticCtor = Optimize;
  const bool MayThrow = true;
  return (IRNode *)callHelperImpl(HelperId, MayThrow, ResultType,
                                  ClassHandleNode, ObjRefNode, nullptr, nullptr,
                                  Reader_AlignUnknown, IsVolatile,
                                  DoesNotInvokeStaticCtor)
      .getInstruction();
}

// Override the cast class optimization
bool GenIR::disableCastClassOptimization() {
  // TODO: We may want to enable cast class optimization unless it's disabled
  // by some flags or we are generating debug code or it's causing problems
  // downstream.

  return true;
}

/// Optionally generate inline code for the \p abs opcode
///
/// \param Argument      input value for abs
/// \param Result [out]  resulting absolute value, if we decided to expand
/// \returns             true if Result represents the absolute value.
bool GenIR::abs(IRNode *Argument, IRNode **Result) {
  Type *Ty = Argument->getType();

  // Only the floating point cases of System.Math.Abs are implemented via
  // 'internallcall'.
  if (Ty->isFloatingPointTy()) {
    Type *Types[] = {Ty};
    Value *FAbs = Intrinsic::getDeclaration(JitContext->CurrentModule,
                                            Intrinsic::fabs, Types);
    bool MayThrow = false;
    Value *Abs = makeCall(FAbs, MayThrow, Argument).getInstruction();
    *Result = (IRNode *)Abs;
    return true;
  }

  return false;
}

bool GenIR::sqrt(IRNode *Argument, IRNode **Result) {
  Type *Ty = Argument->getType();

  if (Ty->isFloatingPointTy()) {
    Type *Types[] = {Ty};
    Value *FSqrt = Intrinsic::getDeclaration(JitContext->CurrentModule,
                                             Intrinsic::sqrt, Types);
    bool MayThrow = false;
    Value *Sqrt = makeCall(FSqrt, MayThrow, Argument).getInstruction();
    *Result = (IRNode *)Sqrt;
    return true;
  }

  return false;
}

IRNode *GenIR::localAlloc(IRNode *Arg, bool ZeroInit) {
  // Note that we've seen a localloc in this method, since it has repercussions
  // on other aspects of code generation.
  this->HasLocAlloc = true;

  // Arg is the number of bytes to allocate. Result must be pointer-aligned.
  const unsigned int Alignment = TargetPointerSizeInBits / 8;
  LLVMContext &Context = *JitContext->LLVMContext;
  Type *Ty = Type::getInt8Ty(Context);
  AllocaInst *LocAlloc = LLVMBuilder->CreateAlloca(Ty, Arg, "LocAlloc");
  LocAlloc->setAlignment(Alignment);

  // Zero the allocated region if so requested.
  if (ZeroInit) {
    zeroInitBlock(LocAlloc, Arg);
  }

  return (IRNode *)LocAlloc;
}

IRNode *GenIR::loadAndBox(CORINFO_RESOLVED_TOKEN *ResolvedToken, IRNode *Addr,
                          ReaderAlignType Alignment) {
  // Get the type of the value being loaded
  CORINFO_CLASS_HANDLE ClassHandle = ResolvedToken->hClass;
  CorInfoType CorInfoType = ReaderBase::getClassType(ClassHandle);
  IRNode *Value = nullptr;
  const bool IsVolatile = false;
  const bool IsReadOnly = false;

  // Handle the various cases
  if (isPrimitiveType(CorInfoType)) {
    Value = GenIR::loadPrimitiveType(Addr, CorInfoType, Alignment, IsVolatile,
                                     IsReadOnly);
  } else if ((getClassAttribs(ClassHandle) & CORINFO_FLG_VALUECLASS)) {
    uint32_t Align;
    IRNode *UpdatedAddress =
        getTypedAddress(Addr, CorInfoType, ClassHandle, Alignment, &Align);
    Value = loadObj(ResolvedToken, UpdatedAddress, Alignment, IsVolatile,
                    IsReadOnly);
  } else {
    Value = GenIR::loadIndir(ReaderBaseNS::LdindRef, Addr, Alignment,
                             IsVolatile, IsReadOnly);
  }
  // TODO: Instead of loading the value above, just pass its address through
  // to the box helper (for primitives and value classes) and let it do the
  // load. Otherwise we end up with a redundant store/load in the path.
  return box(ResolvedToken, Value);
}

IRNode *GenIR::makeRefAny(CORINFO_RESOLVED_TOKEN *ResolvedToken,
                          IRNode *Object) {
  // Create a new temporary of the right type.
  CORINFO_CLASS_HANDLE RefAnyHandle = getBuiltinClass(CLASSID_TYPED_BYREF);
  Type *RefAnyTy = getType(CORINFO_TYPE_VALUECLASS, RefAnyHandle);
  StructType *RefAnyStructTy = cast<StructType>(RefAnyTy);
  Value *RefAny = createTemporary(RefAnyTy, "RefAny");
  const bool IsVolatile = false;

  // Store the object in the value field. Object should either be an object
  // reference or the address of a local or param, both of which we type as
  // managed pointers.
  const unsigned ValueIndex = 0;
  const unsigned TypeIndex = 1;

  // Ecma-335 is clear that the object passed to mkrefany must be a managed
  // pointer type (or native int in unverifiable code). But traditionally .Net
  // jits have allowed arbitrary integers here too. So, tolerate this.
  Type *ExpectedObjectTy = RefAnyStructTy->getContainedType(ValueIndex);
  assert(isManagedPointerType(ExpectedObjectTy));
  Value *CastObject;
  if (!isManagedPointerType(Object->getType())) {
    assert(Object->getType()->isIntegerTy());
    IntegerType *ObjectType = cast<IntegerType>(Object->getType());
    // Not clear what should happen on a size mismatch, so we'll just let
    // LLVM do what it thinks is reasonable.
    CastObject = LLVMBuilder->CreateIntToPtr(Object, ExpectedObjectTy);
  } else {
    CastObject = LLVMBuilder->CreatePointerCast(Object, ExpectedObjectTy);
  }
  Value *ValueFieldAddress =
      LLVMBuilder->CreateStructGEP(RefAnyTy, RefAny, ValueIndex);
  makeStoreNonNull(CastObject, ValueFieldAddress, IsVolatile);

  // Store the type handle in the type field.
  Value *TypeFieldAddress =
      LLVMBuilder->CreateStructGEP(RefAnyTy, RefAny, TypeIndex);
  Value *TypeHandle = genericTokenToNode(ResolvedToken);
  assert(
      (TypeHandle->getType() == RefAnyStructTy->getContainedType(TypeIndex)) &&
      "wrong type for refany type");
  makeStoreNonNull(TypeHandle, TypeFieldAddress, IsVolatile);

  // Load the refany as the result.
  setValueRepresentsStruct(RefAny);

  return (IRNode *)RefAny;
}

IRNode *GenIR::refAnyType(IRNode *RefAny) {
  CORINFO_CLASS_HANDLE RefAnyHandle = getBuiltinClass(CLASSID_TYPED_BYREF);
  Type *RefAnyTy = getType(CORINFO_TYPE_VALUECLASS, RefAnyHandle);

  assert(RefAny->getType()->isPointerTy());
  assert(RefAny->getType()->getPointerElementType() == RefAnyTy &&
         "refAnyType expects a RefAny as an argument");

  // Load the second field of the RefAny.
  const unsigned TypeIndex = 1;
  Value *TypeFieldAddress =
      LLVMBuilder->CreateStructGEP(RefAnyTy, RefAny, TypeIndex);
  const bool IsVolatile = false;
  Value *TypeValue = makeLoadNonNull(TypeFieldAddress, IsVolatile);

  // Convert the native TypeHandle to a RuntimeTypeHandle
  CORINFO_CLASS_HANDLE RuntimeTypeHandle =
      getBuiltinClass(CorInfoClassId::CLASSID_TYPE_HANDLE);
  return convertHandle((IRNode *)TypeValue,
                       CORINFO_HELP_TYPEHANDLE_TO_RUNTIMETYPE_MAYBENULL,
                       RuntimeTypeHandle);
}

#pragma endregion

#pragma region STACK MAINTENANCE

//===----------------------------------------------------------------------===//
//
// MSIL READER Stack maintenance operations
//
//===----------------------------------------------------------------------===//

// Since we never place references to aliasable values onto
// the operand stack the two RemoveStackInterference* methods don't
// need to do anything.
void GenIR::removeStackInterference() { return; }

void GenIR::removeStackInterferenceForLocalStore(uint32_t Opcode,
                                                 uint32_t Ordinal) {
  return;
}

void GenIR::maintainOperandStack(FlowGraphNode *CurrentBlock) {

  if (ReaderOperandStack->size() == 0) {
    return;
  }

  FlowGraphEdgeList *SuccessorList = fgNodeGetSuccessorListActual(CurrentBlock);

  if (SuccessorList == nullptr) {
    clearStack();
    return;
  }

  while (SuccessorList != nullptr) {
    FlowGraphNode *SuccessorBlock = fgEdgeListGetSink(SuccessorList);

    if (!fgNodeHasMultiplePredsPropagatingStack(SuccessorBlock)) {
      // We need to create a stack for the Successor and copy the items from the
      // current stack.
      if (!fgNodePropagatesOperandStack(SuccessorBlock)) {
        // This successor block doesn't need a stack. This is a common case for
        // implicit exception throw blocks or conditional helper calls.
      } else {
        // The current node is the only relevant predecessor of this Successor.
        if (fgNodePropagatesOperandStack(CurrentBlock)) {
          fgNodeSetOperandStack(SuccessorBlock, ReaderOperandStack->copy());
        } else {
          // The successor block starts with empty stack.
          assert(fgNodeHasNoPredsPropagatingStack(SuccessorBlock));
          fgNodeSetOperandStack(SuccessorBlock, createStack());
        }
      }
    } else {
      ReaderStack *SuccessorStack = fgNodeGetOperandStack(SuccessorBlock);
      bool CreatePHIs = false;
      if (SuccessorStack == nullptr) {
        // We need to create a new stack for the Successor and populate it
        // with PHI instructions corresponding to the values on the current
        // stack.
        SuccessorStack = createStack();
        fgNodeSetOperandStack(SuccessorBlock, SuccessorStack);
        CreatePHIs = true;
      }

      // We need to be very careful about reasoning about or iterating through
      // instructions in empty blocks or blocks with no terminators.
      Instruction *TermInst = SuccessorBlock->getTerminator();
      const bool SuccessorDegenerate = (TermInst == nullptr);
      Instruction *CurrentInst =
          SuccessorBlock->empty() ? nullptr : SuccessorBlock->begin();
      PHINode *Phi = nullptr;
      for (IRNode *Current : *ReaderOperandStack) {
        Value *CurrentValue = (Value *)Current;
        if (CreatePHIs) {
          // The Successor has at least 2 predecessors so we use 2 as the
          // hint for the number of PHI sources.
          // TODO: Could be nice to have actual pred. count here instead, but
          // there's no simple way of fetching that, AFAICT.
          Phi = createPHINode(SuccessorBlock, CurrentValue->getType(), 2, "");
          if (doesValueRepresentStruct(CurrentValue)) {
            setValueRepresentsStruct(Phi);
          }

          // Preemptively add all predecessors to the PHI node to ensure
          // that we don't forget any once we're done.
          FlowGraphEdgeList *PredecessorList =
              fgNodeGetPredecessorListActual(SuccessorBlock);
          while (PredecessorList != nullptr) {
            Phi->addIncoming(UndefValue::get(CurrentValue->getType()),
                             fgEdgeListGetSource(PredecessorList));
            PredecessorList =
                fgEdgeListGetNextPredecessorActual(PredecessorList);
          }
        } else {
          // PHI instructions should have been inserted already.
          assert(CurrentInst != nullptr);
          assert(isa<PHINode>(CurrentInst));
          Phi = cast<PHINode>(CurrentInst);
          CurrentInst = CurrentInst->getNextNode();
        }
        addPHIOperand(Phi, CurrentValue, (BasicBlock *)CurrentBlock);
        if (CreatePHIs) {
          SuccessorStack->push((IRNode *)Phi);
        }
      }

      // The number of PHI instructions should match the number of values on the
      // stack, so if we're not creating PHIs, try and verify that the next
      // instruction is not a PHI.
      //
      // Note when SuccessorBlock is degenerate we can't be sure CurrentInst is
      // valid, so we can't do this check.
      assert(CreatePHIs || SuccessorDegenerate || !isa<PHINode>(CurrentInst));
    }
    SuccessorList = fgEdgeListGetNextSuccessorActual(SuccessorList);
  }

  clearStack();
}

void GenIR::addPHIOperand(PHINode *Phi, Value *NewOperand,
                          BasicBlock *NewBlock) {
  Type *PHITy = Phi->getType();
  Type *NewOperandTy = NewOperand->getType();

  if (PHITy != NewOperandTy) {
    bool IsStructPHITy = doesValueRepresentStruct(Phi);
    bool IsStructNewOperandTy = doesValueRepresentStruct(NewOperand);
    Type *NewPHITy = getStackMergeType(PHITy, NewOperandTy, IsStructPHITy,
                                       IsStructNewOperandTy);
    IRBuilder<>::InsertPoint SavedInsertPoint = LLVMBuilder->saveIP();
    if (NewPHITy != PHITy) {
      // Change the type of the PHI instruction and the types of all of its
      // operands.
      Phi->mutateType(NewPHITy);
      for (unsigned I = 0; I < Phi->getNumOperands(); ++I) {
        Value *Operand = Phi->getIncomingValue(I);
        if (!isa<UndefValue>(Operand)) {
          BasicBlock *OperandBlock = Phi->getIncomingBlock(I);
          Operand = changePHIOperandType(Operand, OperandBlock, NewPHITy);
          Phi->setIncomingValue(I, Operand);
        }
      }
    }
    if (NewPHITy != NewOperandTy) {
      // Change the type of the new PHI operand.
      NewOperand = changePHIOperandType(NewOperand, NewBlock, NewPHITy);
    }
    LLVMBuilder->restoreIP(SavedInsertPoint);
  }

  bool FoundBlockOperand = false;
  for (unsigned I = 0, N = Phi->getNumOperands(); I != N; ++I) {
    if (Phi->block_begin()[I] == NewBlock) {
      Value *CurrentOperand = Phi->getIncomingValue(I);
      if (isa<UndefValue>(CurrentOperand)) {
        Phi->setIncomingValue(I, NewOperand);
        FoundBlockOperand = true;
        break;
      } else {
        assert(CurrentOperand == NewOperand);
      }
    }
  }
  assert(FoundBlockOperand);
}

Value *GenIR::changePHIOperandType(Value *Operand, BasicBlock *OperandBlock,
                                   Type *NewTy) {
  LLVMBuilder->SetInsertPoint(OperandBlock->getTerminator());
  if (NewTy->isIntegerTy()) {
    Type *OperandTy = Operand->getType();
    if (OperandTy->isIntegerTy()) {
      bool IsSigned = true;
      return LLVMBuilder->CreateIntCast(Operand, NewTy, IsSigned);
    } else {
      assert(isUnmanagedPointerType(OperandTy));
      return LLVMBuilder->CreatePtrToInt(Operand, NewTy);
    }
  } else if (NewTy->isFloatingPointTy()) {
    return LLVMBuilder->CreateFPCast(Operand, NewTy);
  } else {
    return LLVMBuilder->CreatePointerCast(Operand, NewTy);
  }
}

Type *GenIR::getStackMergeType(Type *Ty1, Type *Ty2, bool IsStruct1,
                               bool IsStruct2) {
  if (Ty1 == Ty2) {
    return Ty1;
  }

  assert(IsStruct1 == IsStruct2);

  LLVMContext &LLVMContext = *this->JitContext->LLVMContext;

  // If we have nativeint and int32 the result is the first type.
  Type *NativeIntTy = Type::getIntNTy(LLVMContext, TargetPointerSizeInBits);
  Type *Int32Ty = Type::getInt32Ty(LLVMContext);
  if (((Ty1 == NativeIntTy) && (Ty2 == Int32Ty)) ||
      ((Ty2 == NativeIntTy) && (Ty1 == Int32Ty))) {
    return Ty1;
  }

  // If we have float and double the result is double.
  Type *FloatTy = Type::getFloatTy(LLVMContext);
  Type *DoubleTy = Type::getDoubleTy(LLVMContext);
  if (((Ty1 == FloatTy) && (Ty2 == DoubleTy)) ||
      ((Ty2 == FloatTy) && (Ty1 == DoubleTy))) {
    return DoubleTy;
  }

  // If we have unmanaged pointer and nativeint the result is nativeint.
  if ((isUnmanagedPointerType(Ty1) && (Ty2 == NativeIntTy)) ||
      (isUnmanagedPointerType(Ty2) && (Ty1 == NativeIntTy))) {
    return NativeIntTy;
  }

  // If we have GC pointers, the result is the closest common supertype.
  PointerType *PointerTy1 = dyn_cast<PointerType>(Ty1);
  PointerType *PointerTy2 = dyn_cast<PointerType>(Ty2);
  if ((PointerTy1 != nullptr) && (PointerTy2 != nullptr) &&
      (isManagedPointerType(PointerTy1)) &&
      (isManagedPointerType(PointerTy2))) {

    CORINFO_CLASS_HANDLE Class1 = nullptr;
    auto MapElement1 = ReverseClassTypeMap->find(PointerTy1);
    if (MapElement1 != ReverseClassTypeMap->end()) {
      Class1 = MapElement1->second;
    }

    CORINFO_CLASS_HANDLE Class2 = nullptr;
    auto MapElement2 = ReverseClassTypeMap->find(PointerTy2);
    if (MapElement2 != ReverseClassTypeMap->end()) {
      Class2 = MapElement2->second;
    }

    CORINFO_CLASS_HANDLE MergedClass = nullptr;
    if ((Class1 != nullptr) && (Class2 != nullptr)) {
      MergedClass = JitContext->JitInfo->mergeClasses(Class1, Class2);
      ASSERT(!JitContext->JitInfo->isValueClass(MergedClass));
    } else {
      // We can get here if one of the types is an array or a boxed type.
      // We can't map arrays back to its handles because an array can be
      // identified by one of two handles: the actual array handle and the
      // handle for its MethodTable. mergeClasses will only work correctly with
      // the former.
      // Use System.Object as the result for these cases.
      MergedClass = getBuiltinClass(CorInfoClassId::CLASSID_SYSTEM_OBJECT);
    }
    return getType(CORINFO_TYPE_CLASS, MergedClass);
  }

  if (IsStruct1 && IsStruct2) {
    // We can have mismatching struct types due to generic sharing.
    // Verify that the struct layouts match.
    StructType *StructTy1 = cast<StructType>(Ty1->getPointerElementType());
    StructType *StructTy2 = cast<StructType>(Ty2->getPointerElementType());
    if (StructTy1->isLayoutIdentical(StructTy2)) {
      // Arbitrarily pick Ty1 as the resulting type.
      return Ty1;
    }
  }

  ASSERT(UNREACHED);
  return nullptr;
}

// Create a PHI node in a block that may or may not have a terminator.
PHINode *GenIR::createPHINode(BasicBlock *Block, Type *Ty,
                              unsigned int NumReservedValues,
                              const Twine &NameStr) {
  // Put this new PHI after any existing PHIs but before anything else.
  BasicBlock::iterator I = Block->begin();
  BasicBlock::iterator IE = Block->end();
  while ((I != IE) && isa<PHINode>(I)) {
    ++I;
  }

  PHINode *Result;
  if (I == IE) {
    Result = PHINode::Create(Ty, NumReservedValues, NameStr, Block);
  } else {
    Result = PHINode::Create(Ty, NumReservedValues, NameStr, I);
  }

  return Result;
}

// Check whether the node is constant null.
bool GenIR::isConstantNull(IRNode *Node) {
  Constant *ConstantValue = dyn_cast<Constant>(Node);
  return (ConstantValue != nullptr) && ConstantValue->isNullValue();
}

#pragma endregion

#pragma region VERIFIER

//===----------------------------------------------------------------------===//
//
// MSIL READER Verifier Support
//
//===----------------------------------------------------------------------===//

// In the watch window of the debugger, type tiVarName.ToStaticString()
// to view a string representation of this instance.

void TypeInfo::dump() const {
  TITypes TiType = getType();
  if (TiType == TI_Ref || TiType == TI_Struct) {
    dbgs() << "< " << toStaticString() << " m:" << Method
           << " isbyref:" << isByRef() << " isreadonly:" << isReadonlyByRef()
           << " isthis:" << isThisPtr()
           << " isvar:" << ((Flags & TI_FLAG_GENERIC_TYPE_VAR) != 0) << " >";
  } else {
    dbgs() << "< " << toStaticString() << " >";
  }
}

std::string TypeInfo::toStaticString() const {
  assertx(TI_Count <= TI_FLAG_DATA_MASK);

  if (isMethod()) {
    return "method";
  }

  std::string Storage;
  raw_string_ostream OS(Storage);

  if (isByRef())
    OS << "&";

  if (isNullObjRef())
    OS << "nullref";

  if (isUninitialisedObjRef())
    OS << "<uninit>";

  if (isPermanentHomeByRef())
    OS << "<permanent home>";

  if (isThisPtr())
    OS << "<this>";

  if (Flags & TI_FLAG_GENERIC_TYPE_VAR)
    OS << "<generic>";

  TITypes TiType = getRawType();

#if 0
  if (hasByRefLocalInfo())
    OS << format("(local %d)", getByRefLocalInfo());

  if (hasByRefFieldInfo())
    OS << format("(field %d)", getByRefFieldInfo());
#endif

  OS << " ";
  switch (TiType) {
  default:
    OS << "<<internal error>>";
    break;

  case TI_Byte:
    OS << "byte";
    break;

  case TI_Short:
    OS << "short";
    break;

  case TI_Int:
    OS << "int";
    break;

  case TI_Long:
    OS << "long";
    break;

  case TI_I:
    OS << "native int";
    break;

  case TI_Float:
    OS << "float";
    break;

  case TI_Double:
    OS << "double";
    break;

  case TI_Ref:
    OS << "ref";
    break;

  case TI_Struct:
    OS << "struct";
    break;

  case TI_Ptr:
    OS << "pointer";
    break;

  case TI_Error:
    OS << "error";
    break;
  }

  return Storage;
}

#ifdef DEBUG
void VerificationState::print() {
  int32_t I;
  dbgs() << "--verification stack---\n";
  for (I = Vsp - 1; I >= 0; I--) {
    dbgs() << I << ": ";
    Vstack[I].dump();
    dbgs() << "\n";
  }
}
#endif

#pragma endregion

#pragma region SIMD_INTRISNICS

//===----------------------------------------------------------------------===//
//
// SIMD Intrinsics
//
//===----------------------------------------------------------------------===//

// BinOperations

IRNode *GenIR::vectorAdd(IRNode *Vector1, IRNode *Vector2) {
  assert(((Value *)Vector1)
             ->getType()
             ->getVectorElementType()
             ->isFloatingPointTy());
  assert(((Value *)Vector2)->getType() == ((Value *)Vector1)->getType());
  return (IRNode *)LLVMBuilder->CreateFAdd(Vector1, Vector2);
}

IRNode *GenIR::vectorSub(IRNode *Vector1, IRNode *Vector2) {
  assert(((Value *)Vector1)
             ->getType()
             ->getVectorElementType()
             ->isFloatingPointTy());
  assert(((Value *)Vector2)->getType() == ((Value *)Vector1)->getType());
  return (IRNode *)LLVMBuilder->CreateFSub(Vector1, Vector2);
}

IRNode *GenIR::vectorMul(IRNode *Vector1, IRNode *Vector2) {
  assert(((Value *)Vector1)
             ->getType()
             ->getVectorElementType()
             ->isFloatingPointTy());
  assert(((Value *)Vector2)->getType() == ((Value *)Vector1)->getType());
  return (IRNode *)LLVMBuilder->CreateFMul(Vector1, Vector2);
}

IRNode *GenIR::vectorDiv(IRNode *Vector1, IRNode *Vector2) {
  assert(((Value *)Vector1)
             ->getType()
             ->getVectorElementType()
             ->isFloatingPointTy());
  assert(((Value *)Vector2)->getType() == ((Value *)Vector1)->getType());
  return (IRNode *)LLVMBuilder->CreateFDiv(Vector1, Vector2);
}

IRNode *GenIR::vectorEqual(IRNode *Vector1, IRNode *Vector2) {
  assert(((Value *)Vector1)
             ->getType()
             ->getVectorElementType()
             ->isFloatingPointTy());
  assert(((Value *)Vector2)->getType() == ((Value *)Vector1)->getType());
  return (IRNode *)LLVMBuilder->CreateFCmpOEQ(Vector1, Vector2);
}

IRNode *GenIR::vectorNotEqual(IRNode *Vector1, IRNode *Vector2) {
  assert(((Value *)Vector1)
             ->getType()
             ->getVectorElementType()
             ->isFloatingPointTy());
  assert(((Value *)Vector2)->getType() == ((Value *)Vector1)->getType());
  return (IRNode *)LLVMBuilder->CreateFCmpONE(Vector1, Vector2);
}

IRNode *GenIR::vectorAbs(IRNode *Vector) {
  assert(((Value *)Vector)
             ->getType()
             ->getVectorElementType()
             ->isFloatingPointTy());
  std::vector<Type *> ArgTypes;
  ArgTypes.push_back(Vector->getType());
  llvm::Function *Func = Intrinsic::getDeclaration(JitContext->CurrentModule,
                                                   Intrinsic::fabs, ArgTypes);
  return (IRNode *)LLVMBuilder->CreateCall(Func, Vector);
}

IRNode *GenIR::vectorSqrt(IRNode *Vector) {
  assert(((Value *)Vector)
             ->getType()
             ->getVectorElementType()
             ->isFloatingPointTy());
  std::vector<Type *> ArgTypes;
  ArgTypes.push_back(Vector->getType());
  llvm::Function *Func = Intrinsic::getDeclaration(JitContext->CurrentModule,
                                                   Intrinsic::sqrt, ArgTypes);
  return (IRNode *)LLVMBuilder->CreateCall(Func, Vector);
}

IRNode *GenIR::generateIsHardwareAccelerated(CORINFO_CLASS_HANDLE Class) {
  int Length = 0;
  bool IsGeneric = 0;
  getBaseTypeAndSizeOfSIMDType(Class, Length, IsGeneric);
  int Result = 0;
  if (Length && !IsGeneric) {
    Result = 1;
  }
  return (IRNode *)ConstantInt::get(Type::getInt32Ty(LLVMBuilder->getContext()),
                                    Result);
}

bool GenIR::checkVectorSignature(std::vector<IRNode *> Args,
                                 std::vector<Type *> Types) {
  assert(Args.size() == Types.size());
  for (int Counter = 0; Counter < Args.size(); ++Counter) {
    assert(Args[Counter]);
    if (Args[Counter]->getType() != Types[Counter]) {
      assert(UNREACHED);
      return 0;
    }
  }
  return 1;
}

IRNode *GenIR::vectorCtorFromOne(int VectorSize, IRNode *Vector,
                                 std::vector<IRNode *> Args) {
  assert(Args.size() == 1);
  for (int Counter = 0; Counter < VectorSize; ++Counter) {
    Vector =
        (IRNode *)LLVMBuilder->CreateInsertElement(Vector, Args[0], Counter);
  }
  return Vector;
}

IRNode *GenIR::vectorCtorFromFloats(int VectorSize, IRNode *Vector,
                                    std::vector<IRNode *> Args) {
  assert(Args.size() == VectorSize);
  std::vector<Type *> Types;
  llvm::LLVMContext &LLVMContext = *JitContext->LLVMContext;
  Type *FloatTy = Type::getFloatTy(LLVMContext);
  for (int Counter = 0; Counter < VectorSize; ++Counter) {
    Types.push_back(FloatTy);
  }
  if (checkVectorSignature(Args, Types)) {
    for (int Counter = 0; Counter < VectorSize; ++Counter) {
      Vector = (IRNode *)LLVMBuilder->CreateInsertElement(Vector, Args[Counter],
                                                          Counter);
    }
    return Vector;
  }
  return 0;
}

IRNode *GenIR::vectorCtor(CORINFO_CLASS_HANDLE Class, IRNode *This,
                          std::vector<IRNode *> Args) {
  int VectorSize = 0;
  bool IsGeneric = false;
  Type *ElementType =
      getBaseTypeAndSizeOfSIMDType(Class, VectorSize, IsGeneric);
  if (VectorSize == 0) { // For example Vector<bool>.
    return 0;
  }
  Type *VectorType = llvm::VectorType::get(ElementType, VectorSize);
  IRNode *Vector = (IRNode *)UndefValue::get(VectorType);
  llvm::LLVMContext &LLVMContext = *JitContext->LLVMContext;
  Type *FloatTy = Type::getFloatTy(LLVMContext);
  IRNode *Return = 0;
  if (!IsGeneric) {
    if (Args.size() == 1) {
      if (Args[0]->getType() == ElementType) {
        Return = vectorCtorFromOne(VectorSize, Vector, Args);
      } else {
        return 0;
      }
    } else if (Args.size() == VectorSize) {
      Return = vectorCtorFromFloats(VectorSize, Vector, Args);
    } else {
      std::vector<Type *> Types;
      std::vector<IRNode *> ExtractedArgs;
      llvm::LLVMContext &Context = *JitContext->LLVMContext;
      Type *IntTy = Type::getInt32Ty(Context);
      IRNode *Index0 = (IRNode *)ConstantInt::get(IntTy, 0);
      IRNode *Index1 = (IRNode *)ConstantInt::get(IntTy, 1);
      IRNode *Index2 = (IRNode *)ConstantInt::get(IntTy, 2);
#pragma region non - generic ctors
      switch (VectorSize) {
      case 3:
        assert(Args.size() == 2);
        Types.push_back(VectorType::get(FloatTy, 2));
        Types.push_back(FloatTy);
        if (checkVectorSignature(Args, Types)) {
          IRNode *Vector2 = Args[0];
          ExtractedArgs.push_back(
              (IRNode *)LLVMBuilder->CreateExtractElement(Vector2, Index0));
          ExtractedArgs.push_back(
              (IRNode *)LLVMBuilder->CreateExtractElement(Vector2, Index1));
          ExtractedArgs.push_back(Args[1]);
        }
        break;

      case 4:
        if (Args.size() == 2) {
          Types.push_back(VectorType::get(FloatTy, 3));
          Types.push_back(FloatTy);
          if (checkVectorSignature(Args, Types)) {
            IRNode *Vector3 = Args[0];
            ExtractedArgs.push_back(
                (IRNode *)LLVMBuilder->CreateExtractElement(Vector3, Index0));
            ExtractedArgs.push_back(
                (IRNode *)LLVMBuilder->CreateExtractElement(Vector3, Index1));
            ExtractedArgs.push_back(
                (IRNode *)LLVMBuilder->CreateExtractElement(Vector3, Index2));
            ExtractedArgs.push_back(Args[1]);
          }
        } else {
          assert(Args.size() == 3);
          Types.push_back(VectorType::get(FloatTy, 2));
          Types.push_back(FloatTy);
          Types.push_back(FloatTy);
          if (checkVectorSignature(Args, Types)) {
            IRNode *Vector2 = Args[0];
            ExtractedArgs.push_back(
                (IRNode *)LLVMBuilder->CreateExtractElement(Vector2, Index0));
            ExtractedArgs.push_back(
                (IRNode *)LLVMBuilder->CreateExtractElement(Vector2, Index1));
            ExtractedArgs.push_back(Args[1]);
            ExtractedArgs.push_back(Args[2]);
          }
        }
        break;

      default:
        assert(UNREACHED);
      }
      if (ExtractedArgs.size()) {
        for (int Counter = 0; Counter < VectorSize; ++Counter) {
          Vector = (IRNode *)LLVMBuilder->CreateInsertElement(
              Vector, ExtractedArgs[Counter], Counter);
        }
        Return = Vector;
      }
    }
  }
  if (Return) {
    if (This) {
      return (IRNode *)LLVMBuilder->CreateStore(Return, This);
    } else {
      return Return;
    }
  }
  return 0;
}

bool GenIR::checkVectorType(IRNode *Arg) {
  assert(Arg);
  return Arg->getType()->isVectorTy();
}

Type *GenIR::getBaseTypeAndSizeOfSIMDType(CORINFO_CLASS_HANDLE Class,
                                          int &VectorLength, bool &IsGeneric) {
  VectorLength = 0;
  IsGeneric = false;
  // TODO t-seand : issue #720, check thread safety.
  static CORINFO_CLASS_HANDLE SIMDFloatHandle = 0;
  static CORINFO_CLASS_HANDLE SIMDDoubleHandle = 0;
  static CORINFO_CLASS_HANDLE SIMDIntHandle = 0;
  static CORINFO_CLASS_HANDLE SIMDUShortHandle = 0;
  static CORINFO_CLASS_HANDLE SIMDUByteHandle = 0;
  static CORINFO_CLASS_HANDLE SIMDShortHandle = 0;
  static CORINFO_CLASS_HANDLE SIMDByteHandle = 0;
  static CORINFO_CLASS_HANDLE SIMDLongHandle = 0;
  static CORINFO_CLASS_HANDLE SIMDUIntHandle = 0;
  static CORINFO_CLASS_HANDLE SIMDULongHandle = 0;
  static CORINFO_CLASS_HANDLE SIMDVector2Handle = 0;
  static CORINFO_CLASS_HANDLE SIMDVector3Handle = 0;
  static CORINFO_CLASS_HANDLE SIMDVector4Handle = 0;
  static CORINFO_CLASS_HANDLE SIMDVectorHandle = 0;

  LLVMContext &Context = *JitContext->LLVMContext;

  if (Class == SIMDFloatHandle) {
    IsGeneric = true;
    VectorLength = 4;
    return Type::getFloatTy(Context);
  } else if (Class == SIMDDoubleHandle) {
    IsGeneric = true;
    VectorLength = 2;
    return Type::getDoubleTy(Context);
  } else if (Class == SIMDIntHandle) {
    IsGeneric = true;
    VectorLength = 4;
    return Type::getInt32Ty(Context);
  } else if (Class == SIMDUShortHandle) {
    IsGeneric = true;
    VectorLength = 8;
    return Type::getInt16Ty(Context);
  } else if (Class == SIMDUByteHandle) {
    IsGeneric = true;
    VectorLength = 16;
    return Type::getInt8Ty(Context);
  } else if (Class == SIMDShortHandle) {
    IsGeneric = true;
    VectorLength = 8;
    return Type::getInt16Ty(Context);
  } else if (Class == SIMDByteHandle) {
    IsGeneric = true;
    VectorLength = 16;
    return Type::getInt8Ty(Context);
  } else if (Class == SIMDLongHandle) {
    IsGeneric = true;
    VectorLength = 2;
    return Type::getInt64Ty(Context);
  } else if (Class == SIMDUIntHandle) {
    IsGeneric = true;
    VectorLength = 4;
    return Type::getInt32Ty(Context);
  } else if (Class == SIMDULongHandle) {
    IsGeneric = true;
    VectorLength = 2;
    return Type::getInt64Ty(Context);
  } else if (Class == SIMDVector2Handle) {
    VectorLength = 2;
    return Type::getFloatTy(Context);
  } else if (Class == SIMDVector3Handle) {
    VectorLength = 3;
    return Type::getFloatTy(Context);
  } else if (Class == SIMDVector4Handle) {
    VectorLength = 4;
    return Type::getFloatTy(Context);
  }

  // Doesn't match with any of the cached type handles.
  // Obtain base type by parsing fully qualified class name.

  std::string ClassName = appendClassNameAsString(Class, TRUE, FALSE, FALSE);
  if (ClassName.compare(0, 22, "System.Numerics.Vector") == 0) {
    if (ClassName.compare(22, 3, "`1[") == 0) {
      IsGeneric = true;
      if (ClassName.compare(25, 13, "System.Single") == 0) {
        SIMDFloatHandle = Class;
        VectorLength = 4;
        return Type::getFloatTy(Context);
      } else if (ClassName.compare(25, 12, "System.Int32") == 0) {
        SIMDIntHandle = Class;
        VectorLength = 4;
        return Type::getInt32Ty(Context);
      } else if (ClassName.compare(25, 13, "System.UInt16") == 0) {
        SIMDUShortHandle = Class;
        VectorLength = 8;
        return Type::getInt16Ty(Context);
      } else if (ClassName.compare(25, 11, "System.Byte") == 0) {
        SIMDUByteHandle = Class;
        VectorLength = 16;
        return Type::getInt8Ty(Context);
      } else if (ClassName.compare(25, 13, "System.Double") == 0) {
        SIMDDoubleHandle = Class;
        VectorLength = 2;
        return Type::getDoubleTy(Context);
      } else if (ClassName.compare(25, 12, "System.Int64") == 0) {
        SIMDLongHandle = Class;
        VectorLength = 2;
        return Type::getInt64Ty(Context);
      } else if (ClassName.compare(25, 12, "System.Int16") == 0) {
        SIMDShortHandle = Class;
        VectorLength = 8;
        return Type::getInt16Ty(Context);
      } else if (ClassName.compare(25, 12, "System.SByte") == 0) {
        SIMDByteHandle = Class;
        VectorLength = 16;
        return Type::getInt8Ty(Context);
      } else if (ClassName.compare(25, 13, "System.UInt32") == 0) {
        SIMDUIntHandle = Class;
        VectorLength = 4;
        return Type::getInt32Ty(Context);
      } else if (ClassName.compare(25, 13, "System.UInt64") == 0) {
        SIMDULongHandle = Class;
        VectorLength = 2;
        return Type::getInt64Ty(Context);
      }
    } else if (ClassName.compare(22, 2, "2") == 0) {
      SIMDVector2Handle = Class;
      VectorLength = 2;
      return Type::getFloatTy(Context);
    } else if (ClassName.compare(22, 2, "3") == 0) {
      SIMDVector3Handle = Class;
      VectorLength = 3;
      return Type::getFloatTy(Context);
    } else if (ClassName.compare(22, 2, "4") == 0) {
      SIMDVector4Handle = Class;
      VectorLength = 4;
      return Type::getFloatTy(Context);
    }
  }
  return 0;
}

int GenIR::getElementCountOfSIMDType(CORINFO_CLASS_HANDLE Class) {
  int Length = 0;
  bool IsGeneric = false;
  getBaseTypeAndSizeOfSIMDType(Class, Length, IsGeneric);
  return Length;
}

IRNode *GenIR::vectorGetCount(CORINFO_CLASS_HANDLE Class) {
  return (IRNode *)ConstantInt::get(Type::getInt32Ty(LLVMBuilder->getContext()),
                                    getElementCountOfSIMDType(Class));
}

#pragma endregion<|MERGE_RESOLUTION|>--- conflicted
+++ resolved
@@ -377,9 +377,9 @@
   unsigned ScopeLine = ICorDebugInfo::PROLOG;
   bool IsDefinition = true;
   DISubprogram *SP = DBuilder->createFunction(
-      FContext, Function->getName(), StringRef(), Unit, LineNo,
-      createFunctionType(Function, Unit), Function->hasInternalLinkage(),
-      IsDefinition, ScopeLine, DINode::FlagPrototyped, IsOptimized, Function);
+      FContext, RootFunction->getName(), StringRef(), Unit, LineNo,
+      createFunctionType(RootFunction, Unit), RootFunction->hasInternalLinkage(),
+      IsDefinition, ScopeLine, DINode::FlagPrototyped, IsOptimized, RootFunction);
 
   LLILCDebugInfo.FunctionScope = SP;
 
@@ -484,25 +484,6 @@
     }
   }
 
-<<<<<<< HEAD
-  // Setup function for emiting debug locations
-  DIFile *Unit = DBuilder->createFile(LLILCDebugInfo.TheCU->getFilename(),
-                                      LLILCDebugInfo.TheCU->getDirectory());
-  bool IsOptimized = (JitContext->Flags & CORJIT_FLG_DEBUG_CODE) == 0;
-  DIScope *FContext = Unit;
-  unsigned LineNo = 0;
-  unsigned ScopeLine = ICorDebugInfo::PROLOG;
-  bool IsDefinition = true;
-  DISubprogram *SP = DBuilder->createFunction(
-      FContext, RootFunction->getName(), StringRef(), Unit, LineNo,
-      createFunctionType(RootFunction, Unit),
-      RootFunction->hasInternalLinkage(), IsDefinition, ScopeLine,
-      DINode::FlagPrototyped, IsOptimized, RootFunction);
-
-  LLILCDebugInfo.FunctionScope = SP;
-
-=======
->>>>>>> f2a11b87
   // TODO: Insert class initialization check if necessary
   CorInfoInitClassResult InitResult =
       initClass(nullptr, getCurrentMethodHandle(), getCurrentContext());
@@ -764,13 +745,7 @@
   IRBuilder<>::InsertPoint SavedInsertPoint = LLVMBuilder->saveIP();
 
   // Mark this function as requiring a frame pointer and as using GC.
-<<<<<<< HEAD
   HasUnmanagedCallFrame = true;
-=======
-  Function->addFnAttr("no-frame-pointer-elim", "true");
-
-  assert(GCInfo::isGCFunction(*Function));
->>>>>>> f2a11b87
 
   // The call frame data structure is modeled as an opaque blob of bytes.
   Type *CallFrameTy = ArrayType::get(Int8Ty, CallFrameInfo.size);
@@ -850,7 +825,8 @@
 void GenIR::setAttributesForUnmanagedCallFrame(Function *F) {
   // Mark this function as requiring a frame pointer and as using GC.
   F->addFnAttr("no-frame-pointer-elim", "true");
-  F->setGC("coreclr");
+
+  assert(GCInfo::isGCFunction(*F));
 }
 
 #pragma endregion
@@ -3301,6 +3277,7 @@
   FilterFunction->addFnAttr("wineh-parent", RootFunction->getName());
   assert(PersonalityFunction != nullptr);
   FilterFunction->setPersonalityFn(PersonalityFunction);
+  FilterFunction->setGC("coreclr");
 
   // Give the arguments names to make the IR easier to read.
   auto ArgIter = FilterFunction->arg_begin();
