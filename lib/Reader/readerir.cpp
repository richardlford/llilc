--- conflicted
+++ resolved
@@ -550,31 +550,31 @@
   delete LLVMBuilder;
 }
 
-int32_t GenIR::frameEscape(Value *FrameAddress) {
+int32_t GenIR::escapeLocal(Value *FrameAddress) {
   // Check if this address has already been escaped and return the existing
   // index if so.  The values in the memo map are offset by 1 because 0 is a
   // valid index for an escaped address but operator[] will create an entry
   // with value 0 if the key is not found.
-  int32_t &IndexPlusOne = FrameEscapes[FrameAddress];
+  int32_t &IndexPlusOne = LocalEscapes[FrameAddress];
   if (IndexPlusOne != 0) {
     return IndexPlusOne - 1;
   }
 
   // Record escaped addresses in a vector on the GenIR object so we can emit
-  // a call to @llvm.frameescape later.
-  FrameEscapeArgs.push_back(FrameAddress);
+  // a call to @llvm.localescape later.
+  LocalEscapeArgs.push_back(FrameAddress);
 
   // Record and return the index.
-  IndexPlusOne = FrameEscapeArgs.size();
+  IndexPlusOne = LocalEscapeArgs.size();
   return IndexPlusOne - 1;
 }
 
-void GenIR::emitFrameEscapeIfNeeded() {
-  if (FrameEscapeArgs.empty()) {
+void GenIR::emitLocalEscapeIfNeeded() {
+  if (LocalEscapeArgs.empty()) {
     return;
   }
 
-  // Emit the frameescape call just after the allocas for temps.
+  // Emit the localescape call just after the allocas for temps.
   IRBuilder<>::InsertPoint SavedInsertPoint = LLVMBuilder->saveIP();
   if (TempInsertionPoint == nullptr) {
     LLVMBuilder->SetInsertPoint(&RootFunction->getEntryBlock());
@@ -586,9 +586,9 @@
       LLVMBuilder->SetInsertPoint(TempInsertionPoint->getNextNode());
     }
   }
-  Value *FrameEscape = Intrinsic::getDeclaration(JitContext->CurrentModule,
-                                                 Intrinsic::frameescape);
-  LLVMBuilder->CreateCall(FrameEscape, FrameEscapeArgs);
+  Value *LocalEscape = Intrinsic::getDeclaration(JitContext->CurrentModule,
+                                                 Intrinsic::localescape);
+  LLVMBuilder->CreateCall(LocalEscape, LocalEscapeArgs);
   LLVMBuilder->restoreIP(SavedInsertPoint);
 }
 
@@ -618,21 +618,7 @@
     ContextLocalAddress = Arguments[MethodSignature.getTypeArgIndex()];
   }
 
-<<<<<<< HEAD
-  frameEscape(ContextLocalAddress);
-=======
-  // Indicate that the context location's address escapes by inserting a call
-  // to llvm.frameescape. Put that call just after the last alloca or the
-  // store to the scratch local.
-  LLVMBuilder->SetInsertPoint(InsertPoint->getNextNode());
-  Value *FrameEscape = Intrinsic::getDeclaration(JitContext->CurrentModule,
-                                                 Intrinsic::localescape);
-  Value *Args[] = {ContextLocalAddress};
-  const bool MayThrow = false;
-  makeCall(FrameEscape, MayThrow, Args);
-  // Don't move TempInsertionPoint up since what we added was not an alloca
-  LLVMBuilder->restoreIP(SavedInsertPoint);
->>>>>>> 6139acea
+  escapeLocal(ContextLocalAddress);
 
   // This method now requires a frame pointer.
   // TargetMachine *TM = JitContext->TM;
@@ -2707,8 +2693,8 @@
 
 void GenIR::readerPostVisit() {
   // Now that we have the full set of escaping frame locations, emit the
-  // call to @llvm.frameescape
-  emitFrameEscapeIfNeeded();
+  // call to @llvm.localescape
+  emitLocalEscapeIfNeeded();
 
   for (Function &F : JitContext->CurrentModule->functions()) {
     if (F.isDeclaration()) {
@@ -3059,8 +3045,7 @@
   Value *CastExnPtrAddr = LLVMBuilder->CreateBitCast(ExnPtrAddr, Int8PtrTy);
   Value *BeginCatchCallee = Intrinsic::getDeclaration(JitContext->CurrentModule,
                                                       Intrinsic::eh_begincatch);
-  Value *BeginCatch = LLVMBuilder->CreateCall(BeginCatchCallee,
-                                              {FauxException, CastExnPtrAddr});
+  LLVMBuilder->CreateCall(BeginCatchCallee, {FauxException, CastExnPtrAddr});
   // The catch handler code itself expects the exception pointer to be on
   // the evaluation stack.
   IRNode *ExnPtr = (IRNode *)LLVMBuilder->CreateLoad(ExnPtrAddr);
@@ -3195,7 +3180,8 @@
 
 bool fgEdgeListIsNominal(FlowGraphEdgeList *FgEdge) {
   BasicBlock *Successor = (BasicBlock *)fgEdgeListGetSink(FgEdge);
-  return Successor->isLandingPad();
+  Instruction *First = Successor->getFirstNonPHI();
+  return (First != nullptr) && isa<LandingPadInst>(First);
 }
 
 // Hook called from reader fg builder to identify potential inline candidates.
@@ -4005,7 +3991,7 @@
 
     return RootFrameAddress;
   }
-  Value *&Memo = FrameRecovers[{RootFrameAddress, FilterFunction}];
+  Value *&Memo = LocalRecovers[{RootFrameAddress, FilterFunction}];
   if (Memo != nullptr) {
     // We've already referenced this variable in this filter.
     return Memo;
@@ -4020,22 +4006,22 @@
   assert(isa<AllocaInst>(RootAddress));
   assert(cast<Instruction>(RootAddress)->getParent()->getParent() ==
          RootFunction);
-  int32_t FrameIndex = frameEscape(RootAddress);
+  int32_t LocalIndex = escapeLocal(RootAddress);
   BasicBlock *Prolog = &FilterFunction->getEntryBlock();
   TerminatorInst *PrologEnd = Prolog->getTerminator();
   assert(PrologEnd != nullptr);
   auto SavedInsertPoint = LLVMBuilder->saveIP();
   LLVMBuilder->SetInsertPoint(PrologEnd);
-  Value *FrameRecover = Intrinsic::getDeclaration(JitContext->CurrentModule,
-                                                  Intrinsic::framerecover);
+  Value *LocalRecover = Intrinsic::getDeclaration(JitContext->CurrentModule,
+                                                  Intrinsic::localrecover);
   Type *Int32Ty = Type::getInt32Ty(*JitContext->LLVMContext);
   Type *Int8PtrTy = Type::getInt8PtrTy(*JitContext->LLVMContext);
   Constant *RootFunctionAddress =
       ConstantExpr::getBitCast(RootFunction, Int8PtrTy);
   Value *FilterFrame = &*FilterFunction->arg_begin();
   Value *RecoveredAddress = LLVMBuilder->CreateCall(
-      FrameRecover, {RootFunctionAddress, FilterFrame,
-                     ConstantInt::get(Int32Ty, FrameIndex)});
+      LocalRecover, {RootFunctionAddress, FilterFrame,
+                     ConstantInt::get(Int32Ty, LocalIndex)});
   if (RecoveredAddress->getType() != RootAddress->getType()) {
     RecoveredAddress =
         LLVMBuilder->CreateBitCast(RecoveredAddress, RootAddress->getType());
@@ -4059,7 +4045,7 @@
 
     return Parameter;
   }
-  Value *&Memo = FrameRecovers[{Parameter, FilterFunction}];
+  Value *&Memo = LocalRecovers[{Parameter, FilterFunction}];
   if (Memo != nullptr) {
     // We've already referenced this parameter in this filter.
     return Memo;
