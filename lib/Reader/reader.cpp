--- conflicted
+++ resolved
@@ -215,29 +215,8 @@
   return HasEdge;
 }
 
-<<<<<<< HEAD
-FlowGraphEdgeList *ReaderBase::fgNodeGetSuccessorListActual(FlowGraphNode *Fg) {
-  FlowGraphEdgeList *FgEdge;
-
-  FgEdge = fgNodeGetSuccessorList(Fg);
-
-  if ((FgEdge != nullptr) && fgEdgeListIsNominal(FgEdge))
-    FgEdge = fgEdgeListGetNextSuccessorActual(FgEdge);
-  return FgEdge;
-}
-
-FlowGraphEdgeList *
-ReaderBase::fgNodeGetPredecessorListActual(FlowGraphNode *Fg) {
-  FlowGraphEdgeList *FgEdge;
-
-  FgEdge = fgNodeGetPredecessorList(Fg);
-  if (FgEdge != nullptr && fgEdgeListIsNominal(FgEdge))
-    FgEdge = fgEdgeListGetNextPredecessorActual(FgEdge);
-  return FgEdge;
-=======
-FlowGraphEdgeIterator fgNodeGetSuccessorsActual(FlowGraphNode *Fg) {
-  const bool IsSuccessor = true;
-  FlowGraphEdgeIterator Iterator(Fg, IsSuccessor);
+FlowGraphEdgeIterator ReaderBase::fgNodeGetSuccessorsActual(FlowGraphNode *Fg) {
+  FlowGraphEdgeIterator Iterator = fgNodeGetSuccessors(Fg);
   bool HasEdge = !fgEdgeIteratorIsEnd(Iterator);
   while (HasEdge && fgEdgeIsNominal(Iterator)) {
     HasEdge = fgEdgeIteratorMoveNextSuccessor(Iterator);
@@ -245,15 +224,14 @@
   return Iterator;
 }
 
-FlowGraphEdgeIterator fgNodeGetPredecessorsActual(FlowGraphNode *Fg) {
-  const bool IsSuccessor = false;
-  FlowGraphEdgeIterator Iterator(Fg, IsSuccessor);
+FlowGraphEdgeIterator
+ReaderBase::fgNodeGetPredecessorsActual(FlowGraphNode *Fg) {
+  FlowGraphEdgeIterator Iterator = fgNodeGetPredecessors(Fg);
   bool HasEdge = !fgEdgeIteratorIsEnd(Iterator);
   while (HasEdge && fgEdgeIsNominal(Iterator)) {
     HasEdge = fgEdgeIteratorMoveNextPredecessor(Iterator);
   }
   return Iterator;
->>>>>>> 04de2301
 }
 
 // getMSILInstrLength
